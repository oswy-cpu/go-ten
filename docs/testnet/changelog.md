--- conflicted
+++ resolved
@@ -26,12 +26,9 @@
   * ObscuroScan block explorer for Testnet launched.
   * Number Guessing Game smart contract deployed to Testnet.
 * Obscuro Docsite launched.
-<<<<<<< HEAD
 * Account balances:
   * Added correct calculation of account balances (previously, all accounts were allocated infinite funds).
   * Introduced network faucet account.
   * Obscuro enclaves services can configure the minimum gas price they'll accept
 
-* ``block.difficulty`` will return a true random number generated inside the secure enclave.
-=======
->>>>>>> 818ed1c4
+* ``block.difficulty`` will return a true random number generated inside the secure enclave.