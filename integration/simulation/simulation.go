--- conflicted
+++ resolved
@@ -62,7 +62,7 @@
 	s.trackLogs()          // Create log subscriptions, to validate that they're working correctly later.
 	s.prefundTenAccounts() // Prefund every L2 wallet
 
-	s.deployTenERC20s()   // Deploy the TEN HOC and POC ERC20 contracts
+	s.deployTenERC20s()   // Deploy the Ten HOC and POC ERC20 contracts
 	s.prefundL1Accounts() // Prefund every L1 wallet
 	s.checkHealthStatus() // Checks the nodes health status
 
@@ -108,13 +108,8 @@
 					if t == nil {
 						continue
 					}
-<<<<<<< HEAD
 					if _, ok := t.(*ethadapter.L1RollupHashes); ok {
-						// exit at the first Ten rollup we see
-=======
-					if _, ok := t.(*ethadapter.L1RollupTx); ok {
 						// exit at the first TEN rollup we see
->>>>>>> 6e135eb9
 						return
 					}
 				}
