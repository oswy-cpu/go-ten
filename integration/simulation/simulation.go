--- conflicted
+++ resolved
@@ -108,13 +108,8 @@
 					if t == nil {
 						continue
 					}
-<<<<<<< HEAD
 					if _, ok := t.(*ethadapter.L1RollupHashes); ok {
 						// exit at the first Ten rollup we see
-=======
-					if _, ok := t.(*ethadapter.L1RollupTx); ok {
-						// exit at the first TEN rollup we see
->>>>>>> c44d3898
 						return
 					}
 				}
