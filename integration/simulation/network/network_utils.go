--- conflicted
+++ resolved
@@ -10,8 +10,6 @@
 
 	"github.com/obscuronet/obscuro-playground/go/ethclient/erc20contractlib"
 	"github.com/obscuronet/obscuro-playground/go/ethclient/mgmtcontractlib"
-
-	"github.com/obscuronet/obscuro-playground/integration/datagenerator"
 
 	p2p2 "github.com/obscuronet/obscuro-playground/integration/simulation/p2p"
 
@@ -75,7 +73,18 @@
 	return &node
 }
 
-func createSocketObscuroNode(id int64, genesis bool, avgGossipPeriod time.Duration, stats *stats.Stats, p2pAddr string, peerAddrs []string, enclaveAddr string, clientServerAddr string, txHandler mgmtcontractlib.TxHandler) *host.Node {
+func createSocketObscuroNode(
+	id int64,
+	genesis bool,
+	avgGossipPeriod time.Duration,
+	stats *stats.Stats,
+	p2pAddr string,
+	peerAddrs []string,
+	enclaveAddr string,
+	clientServerAddr string,
+	ethWallet wallet.Wallet,
+	mgmtContractLib mgmtcontractlib.MgmtContractLib,
+) *host.Node {
 	nodeID := common.BigToAddress(big.NewInt(id))
 
 	// create an enclave client
@@ -84,9 +93,6 @@
 	// create a socket obscuro node
 	nodeP2p := p2p.NewSocketP2PLayer(p2pAddr, peerAddrs, nodeID)
 	obscuroNodeCfg := defaultObscuroNodeCfg(avgGossipPeriod, true, &clientServerAddr)
-<<<<<<< HEAD
-	mgmtContractLib := ethereum_mock.NewMgmtContractLibMock()
-	ethWallet := datagenerator.RandomWallet(integration.EthereumChainID)
 
 	node := host.NewObscuroAggregator(
 		nodeID,
@@ -99,9 +105,6 @@
 		ethWallet,
 		mgmtContractLib,
 	)
-=======
-	node := host.NewObscuroAggregator(nodeID, obscuroNodeCfg, stats, genesis, nodeP2p, nil, enclaveClient, txHandler)
->>>>>>> f294e225
 
 	return &node
 }
