--- conflicted
+++ resolved
@@ -71,17 +71,7 @@
 	ethClient ethadapter.EthClient,
 	wallets *params.SimWallets,
 	mockP2P *simp2p.MockP2P,
-<<<<<<< HEAD
 	l1BusAddress *gethcommon.Address,
-) commonhost.MockHost {
-	hostConfig := config.HostConfig{
-		ID:                  gethcommon.BigToAddress(big.NewInt(id)),
-		IsGenesis:           isGenesis,
-		NodeType:            nodeType,
-		GossipRoundDuration: avgGossipPeriod,
-		HasClientRPCHTTP:    false,
-		P2PPublicAddress:    "dummy_address", // Required because the node sanity-checks that this field is not empty at start-up.
-=======
 	l1StartBlk gethcommon.Hash,
 ) commonhost.Host {
 	hostConfig := &config.HostConfig{
@@ -91,7 +81,6 @@
 		HasClientRPCHTTP: false,
 		P2PPublicAddress: fmt.Sprintf("%d", id),
 		L1StartHash:      l1StartBlk,
->>>>>>> 41580a89
 	}
 
 	enclaveConfig := config.EnclaveConfig{
