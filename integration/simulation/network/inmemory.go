--- conflicted
+++ resolved
@@ -38,7 +38,6 @@
 
 		// create the in memory l1 and l2 node
 		miner := createMockEthNode(int64(i), params.NumberOfNodes, params.AvgBlockDuration, params.AvgNetworkLatency, stats)
-<<<<<<< HEAD
 		agg := createInMemObscuroNode(
 			int64(i),
 			isGenesis,
@@ -52,11 +51,7 @@
 			nil,
 			params.NodeEthWallets[i],
 		)
-		obscuroClient := host.NewInMemObscuroClient(int64(i), agg)
-=======
-		agg := createInMemObscuroNode(int64(i), isGenesis, params.TxHandler, params.AvgGossipPeriod, params.AvgBlockDuration, params.AvgNetworkLatency, stats, false, nil)
 		obscuroClient := host.NewInMemObscuroClient(agg)
->>>>>>> 836551aa
 
 		// and connect them to each other
 		agg.ConnectToEthNode(miner)
