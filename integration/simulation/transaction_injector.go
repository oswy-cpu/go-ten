package simulation

import (
	"context"
	"fmt"
	"math/big"
	"math/rand"
	"sync/atomic"
	"time"

<<<<<<< HEAD
	"github.com/ethereum/go-ethereum"
	gethlog "github.com/ethereum/go-ethereum/log"
	"github.com/obscuronet/go-obscuro/integration/common/testlog"

	"github.com/obscuronet/go-obscuro/integration/simulation/network"

	"golang.org/x/sync/errgroup"

	testcommon "github.com/obscuronet/go-obscuro/integration/common"

	"github.com/obscuronet/go-obscuro/go/common/log"

	"github.com/obscuronet/go-obscuro/go/enclave/bridge"

=======
	"github.com/ethereum/go-ethereum/core/types"
>>>>>>> 5f97c1a4
	"github.com/ethereum/go-ethereum/crypto"
	"github.com/ethereum/go-ethereum/crypto/ecies"
	"github.com/obscuronet/go-obscuro/go/common"
	"github.com/obscuronet/go-obscuro/go/common/log"
	"github.com/obscuronet/go-obscuro/go/enclave/bridge"
	"github.com/obscuronet/go-obscuro/go/ethadapter"
	"github.com/obscuronet/go-obscuro/go/ethadapter/erc20contractlib"
	"github.com/obscuronet/go-obscuro/go/ethadapter/mgmtcontractlib"
	"github.com/obscuronet/go-obscuro/go/wallet"
	"github.com/obscuronet/go-obscuro/integration"
	"github.com/obscuronet/go-obscuro/integration/common/testlog"
	"github.com/obscuronet/go-obscuro/integration/simulation/network"
	"github.com/obscuronet/go-obscuro/integration/simulation/params"
	"golang.org/x/sync/errgroup"

	gethcommon "github.com/ethereum/go-ethereum/common"
	gethlog "github.com/ethereum/go-ethereum/log"
	testcommon "github.com/obscuronet/go-obscuro/integration/common"
	simstats "github.com/obscuronet/go-obscuro/integration/simulation/stats"
)

const (
	nonceTimeoutMillis = 30000 // The timeout in millis to wait for an updated nonce for a wallet.

	// EnclavePublicKeyHex is the public key of the enclave.
	// TODO - Retrieve this key from the management contract instead.
	EnclavePublicKeyHex = "034d3b7e63a8bcd532ee3d1d6ecad9d67fca7821981a044551f0f0cbec74d0bc5e"
)

// TransactionInjector is a structure that generates, issues and tracks transactions
type TransactionInjector struct {
	// counters
	TxTracker *txInjectorTracker
	stats     *simstats.Stats

	// settings
	avgBlockDuration time.Duration

	// wallets
	wallets *params.SimWallets

	// connections
	rpcHandles *network.RPCHandles

	// addrs and libs
	mgmtContractAddr *gethcommon.Address
	mgmtContractLib  mgmtcontractlib.MgmtContractLib
	erc20ContractLib erc20contractlib.ERC20ContractLib

	// controls
	interruptRun     *int32
	fullyStoppedChan chan bool

	enclavePublicKey *ecies.PublicKey

	// The number of transactions of each type to issue, or 0 for unlimited transactions
	txsToIssue int

	// context for the transaction injector so in-flight requests can be cancelled gracefully
	ctx context.Context

	logger gethlog.Logger
}

// NewTransactionInjector returns a transaction manager with a given number of obsWallets
// todo Add methods that generate deterministic scenarios
func NewTransactionInjector(
	avgBlockDuration time.Duration,
	stats *simstats.Stats,
	rpcHandles *network.RPCHandles,
	wallets *params.SimWallets,
	mgmtContractAddr *gethcommon.Address,
	mgmtContractLib mgmtcontractlib.MgmtContractLib,
	erc20ContractLib erc20contractlib.ERC20ContractLib,
	txsToIssue int,
) *TransactionInjector {
	interrupt := int32(0)

	// We retrieve the enclave public key to encrypt transactions.
	enclavePublicKey, err := crypto.DecompressPubkey(gethcommon.Hex2Bytes(EnclavePublicKeyHex))
	if err != nil {
		panic(fmt.Errorf("could not decompress enclave public key from hex. Cause: %w", err))
	}
	enclavePublicKeyEcies := ecies.ImportECDSAPublic(enclavePublicKey)

	return &TransactionInjector{
		avgBlockDuration: avgBlockDuration,
		stats:            stats,
		rpcHandles:       rpcHandles,
		interruptRun:     &interrupt,
		fullyStoppedChan: make(chan bool, 1),
		mgmtContractAddr: mgmtContractAddr,
		mgmtContractLib:  mgmtContractLib,
		erc20ContractLib: erc20ContractLib,
		wallets:          wallets,
		TxTracker:        newCounter(),
		enclavePublicKey: enclavePublicKeyEcies,
		txsToIssue:       txsToIssue,
		ctx:              context.Background(), // for now we create a new context here, should allow it to be passed in
		logger:           testlog.Logger().New(log.CmpKey, log.TxInjectCmp),
	}
}

// Start begins the execution on the TransactionInjector
// Deposits an initial balance in to each wallet
// Generates and issues L1 and L2 transactions to the network
func (ti *TransactionInjector) Start() {
	var wg errgroup.Group
	wg.Go(func() error {
		ti.issueRandomDeposits()
		return nil
	})

	wg.Go(func() error {
		ti.issueRandomWithdrawals()
		return nil
	})

	wg.Go(func() error {
		ti.issueRandomTransfers()
		return nil
	})

	wg.Go(func() error {
		ti.issueInvalidL2Txs()
		return nil
	})

	_ = wg.Wait() // future proofing to return errors
	ti.fullyStoppedChan <- true
}

func (ti *TransactionInjector) Stop() {
	atomic.StoreInt32(ti.interruptRun, 1)
	for range ti.fullyStoppedChan {
		ti.logger.Info("TransactionInjector stopped successfully")
		return
	}
}

// issueRandomTransfers creates and issues a number of L2 transfer transactions proportional to the simulation time, such that they can be processed
func (ti *TransactionInjector) issueRandomTransfers() {
	for txCounter := 0; ti.shouldKeepIssuing(txCounter); txCounter++ {
		fromWallet := ti.rndObsWallet()
		toWallet := ti.rndObsWallet()
		// We avoid transfers to self, unless there is only a single L2 wallet.
		for len(ti.wallets.SimObsWallets) > 1 && fromWallet.Address().Hex() == toWallet.Address().Hex() {
			toWallet = ti.rndObsWallet()
		}
		tx := ti.newObscuroTransferTx(fromWallet, toWallet.Address(), testcommon.RndBtw(1, 500))
		signedTx, err := fromWallet.SignTransaction(tx)
		if err != nil {
			panic(err)
		}
		ti.logger.Info(fmt.Sprintf(
			"Transfer transaction injected into L2. Hash: %d. From address: %d. To address: %d",
			common.ShortHash(signedTx.Hash()),
			common.ShortAddress(fromWallet.Address()),
			common.ShortAddress(toWallet.Address()),
		))

		ti.stats.Transfer()

		err = ti.rpcHandles.ObscuroWalletRndClient(fromWallet).SendTransaction(ti.ctx, signedTx)
		if err != nil {
			ti.logger.Info("Failed to issue transfer via RPC.", log.ErrKey, err)
			continue
		}

		// todo - retrieve receipt

		go ti.TxTracker.trackTransferL2Tx(signedTx)
		sleepRndBtw(ti.avgBlockDuration/4, ti.avgBlockDuration)
	}
}

// issueRandomDeposits creates and issues a number of transactions proportional to the simulation time, such that they can be processed
func (ti *TransactionInjector) issueRandomDeposits() {
	for txCounter := 0; ti.shouldKeepIssuing(txCounter); txCounter++ {
		v := testcommon.RndBtw(1, 100)
		ethWallet := ti.rndEthWallet()
		addr := ethWallet.Address()
		txData := &ethadapter.L1DepositTx{
			Amount:        common.ValueInWei(big.NewInt(int64(v))),
			To:            ti.mgmtContractAddr,
			TokenContract: ti.wallets.Tokens[bridge.HOC].L1ContractAddress,
			Sender:        &addr,
		}
		tx := ti.erc20ContractLib.CreateDepositTx(txData, ethWallet.GetNonceAndIncrement())
		signedTx, err := ethWallet.SignTransaction(tx)
		if err != nil {
			panic(err)
		}
		ti.logger.Info(fmt.Sprintf(
			"Deposit transaction injected into L1. Hash: %s. From address: %d",
			signedTx.Hash(),
			common.ShortAddress(ethWallet.Address()),
		))
		err = ti.rpcHandles.RndEthClient().SendTransaction(signedTx)
		if err != nil {
			panic(err)
		}

		txClone := *signedTx
		go func() {
			time.Sleep(3 * time.Second)
			rec, err := ti.rpcHandles.RndEthClient().TransactionReceipt(txClone.Hash())
			if err != nil {
				panic(err)
			}

			if rec.Status == 1 {
				ti.logger.Trace(fmt.Sprintf("[CrossChain] Successful Deposit at %s; Amount: %s Logs in receipt - %d",
					rec.BlockHash.Hex(),
					txData.Amount.String(),
					len(rec.Logs)))
				return
			}

			_, err = ti.rpcHandles.RndEthClient().CallContract(ethereum.CallMsg{
				From:       addr,
				To:         txClone.To(),
				Gas:        txClone.Gas(),
				GasPrice:   big.NewInt(20000000000),
				GasTipCap:  big.NewInt(0),
				Value:      txClone.Value(),
				Data:       txClone.Data(),
				AccessList: txClone.AccessList(),
			})
			if err != nil {
				ti.logger.Error(fmt.Sprintf("Deposit %s ERROR - %+v", txClone.Hash(), err))
			}
		}()

		time.Sleep(2 * time.Second)

		ti.stats.Deposit(txData.Amount)
		//		ti.stats.Deposit(common.ValueInWei(big.NewInt(int64(v))))
		go ti.TxTracker.trackL1Tx(txData)
		sleepRndBtw(ti.avgBlockDuration, ti.avgBlockDuration*2)
	}
}

// issueRandomWithdrawals creates and issues a number of transactions proportional to the simulation time, such that they can be processed
func (ti *TransactionInjector) issueRandomWithdrawals() {
	for txCounter := 0; ti.shouldKeepIssuing(txCounter); txCounter++ {
		v := testcommon.RndBtw(1, 100)
		obsWallet := ti.rndObsWallet()
		tx := ti.newObscuroWithdrawalTx(obsWallet, v)
		signedTx, err := obsWallet.SignTransaction(tx)
		if err != nil {
			panic(err)
		}
		ti.logger.Info(fmt.Sprintf(
			"Withdrawal transaction injected into L2. Hash: %d. From address: %d",
			common.ShortHash(signedTx.Hash()),
			common.ShortAddress(obsWallet.Address()),
		))

		err = ti.rpcHandles.ObscuroWalletRndClient(obsWallet).SendTransaction(ti.ctx, signedTx)
		if err != nil {
			ti.logger.Info("Failed to issue withdrawal via RPC. ", log.ErrKey, err)
			continue
		}

		go func() {
			time.Sleep(5 * time.Second)
			receipt, err := ti.rpcHandles.ObscuroWalletRndClient(obsWallet).TransactionReceipt(ti.ctx, signedTx.Hash())
			if err != nil {
				ti.logger.Crit("Withdrawal failed!")
			}
			if receipt.Status == 1 {
				return
			}

			rpc := ti.rpcHandles.ObscuroWalletRndClient(obsWallet)
			_, err = rpc.CallContract(ti.ctx, ethereum.CallMsg{
				From:       obsWallet.Address(),
				To:         signedTx.To(),
				Gas:        signedTx.Gas(),
				GasPrice:   big.NewInt(20000000000),
				GasTipCap:  big.NewInt(0),
				Value:      signedTx.Value(),
				Data:       signedTx.Data(),
				AccessList: signedTx.AccessList(),
			}, receipt.BlockNumber)
			if err != nil {
				ti.logger.Error(fmt.Sprintf("Withdrawal %s ERROR - %+v", signedTx.Hash(), err))
			}
		}()

		ti.stats.Withdrawal(common.ValueInWei(big.NewInt(int64(v))))
		go ti.TxTracker.trackWithdrawalL2Tx(signedTx)
		sleepRndBtw(ti.avgBlockDuration, ti.avgBlockDuration*2)
	}
}

// issueInvalidL2Txs creates and issues invalidly-signed L2 transactions proportional to the simulation time.
// These transactions should be rejected by the nodes, and thus we expect them to not affect the simulation
func (ti *TransactionInjector) issueInvalidL2Txs() {
	// todo - also issue transactions with insufficient gas
	for txCounter := 0; ti.shouldKeepIssuing(txCounter); txCounter++ {
		fromWallet := ti.rndObsWallet()
		toWallet := ti.rndObsWallet()
		// We avoid transfers to self, unless there is only a single L2 wallet.
		for len(ti.wallets.SimObsWallets) > 1 && fromWallet.Address().Hex() == toWallet.Address().Hex() {
			toWallet = ti.rndObsWallet()
		}
		tx := ti.newCustomObscuroWithdrawalTx(testcommon.RndBtw(1, 100))

		signedTx := ti.createInvalidSignage(tx, fromWallet)

		err := ti.rpcHandles.ObscuroWalletRndClient(fromWallet).SendTransaction(ti.ctx, signedTx)
		if err != nil {
			ti.logger.Info("Failed to issue withdrawal via RPC. ", log.ErrKey, err)
		}
		time.Sleep(testcommon.RndBtwTime(ti.avgBlockDuration/4, ti.avgBlockDuration))
	}
}

// Uses one of the approaches to create an invalidly-signed transaction.
func (ti *TransactionInjector) createInvalidSignage(tx types.TxData, w wallet.Wallet) *types.Transaction {
	switch rand.Intn(2) { //nolint:gosec
	case 0: // We sign the transaction with a bad signer.
		incorrectChainID := int64(integration.EthereumChainID + 1)
		signer := types.NewLondonSigner(big.NewInt(incorrectChainID))
		signedTx, _ := types.SignNewTx(w.PrivateKey(), signer, tx)
		return signedTx

	case 1: // We do not sign the transaction.
		return types.NewTx(tx)
	}
	return nil
}

func (ti *TransactionInjector) rndObsWallet() wallet.Wallet {
	return ti.wallets.SimObsWallets[rand.Intn(len(ti.wallets.SimObsWallets))] //nolint:gosec
}

func (ti *TransactionInjector) rndEthWallet() wallet.Wallet {
	return ti.wallets.SimEthWallets[rand.Intn(len(ti.wallets.SimEthWallets))] //nolint:gosec
}

func (ti *TransactionInjector) newObscuroTransferTx(from wallet.Wallet, dest gethcommon.Address, amount uint64) types.TxData {
	data := erc20contractlib.CreateTransferTxData(dest, common.ValueInWei(big.NewInt(int64(amount))))
	return ti.newTx(data, from.GetNonceAndIncrement())
}

func (ti *TransactionInjector) newObscuroWithdrawalTx(from wallet.Wallet, amount uint64) types.TxData {
	transferERC20data := erc20contractlib.CreateTransferTxData(bridge.BridgeAddress, common.ValueInWei(big.NewInt(int64(amount))))
	return ti.newTx(transferERC20data, from.GetNonceAndIncrement())
}

func (ti *TransactionInjector) newCustomObscuroWithdrawalTx(amount uint64) types.TxData {
	transferERC20data := erc20contractlib.CreateTransferTxData(bridge.BridgeAddress, common.ValueInWei(big.NewInt(int64(amount))))
	return ti.newTx(transferERC20data, 1)
}

func (ti *TransactionInjector) newTx(data []byte, nonce uint64) types.TxData {
	// todo - reenable this logic when the nonce logic has been replaced by receipt confirmation
	//max := big.NewInt(1_000_000_000_000_000_000)
	//if nonce%3 == 0 {
	//	value = max
	//}

	return &types.LegacyTx{
		Nonce:    nonce,
		Value:    gethcommon.Big0,
		Gas:      uint64(1_000_000),
		GasPrice: gethcommon.Big1,
		Data:     data,
		To:       ti.wallets.Tokens[bridge.HOC].L2ContractAddress,
	}
}

<<<<<<< HEAD
func NextNonce(ctx context.Context, clients *network.RPCHandles, w wallet.Wallet) uint64 {
	counter := 0

	// only returns the nonce when the previous transaction was recorded
	for {
		remoteNonce, err := clients.ObscuroWalletRndClient(w).NonceAt(ctx, nil)
		if err != nil {
			panic(err)
		}
		localNonce := w.GetNonce() //synthetic genesis tx, whats the proper fix?
		if remoteNonce == localNonce {
			return w.GetNonceAndIncrement()
		}
		if remoteNonce > localNonce {
			panic("remote nonce exceeds local nonce")
		}

		counter++
		if counter > nonceTimeoutMillis {
			panic(fmt.Sprintf("transaction injector could not retrieve nonce after thirty seconds for address %s. "+
				"Local nonce was %d, remote nonce was %d", w.Address().Hex(), localNonce, remoteNonce))
		}
		time.Sleep(time.Millisecond)
	}
}

=======
>>>>>>> 5f97c1a4
// Indicates whether to keep issuing transactions, or halt.
func (ti *TransactionInjector) shouldKeepIssuing(txCounter int) bool {
	isInterrupted := atomic.LoadInt32(ti.interruptRun) != 0

	// 0 is a special value indicating we should only stop issuing transactions when interrupted.
	if ti.txsToIssue == 0 {
		return !isInterrupted
	}

	return !isInterrupted && txCounter < ti.txsToIssue
}<|MERGE_RESOLUTION|>--- conflicted
+++ resolved
@@ -8,24 +8,8 @@
 	"sync/atomic"
 	"time"
 
-<<<<<<< HEAD
 	"github.com/ethereum/go-ethereum"
-	gethlog "github.com/ethereum/go-ethereum/log"
-	"github.com/obscuronet/go-obscuro/integration/common/testlog"
-
-	"github.com/obscuronet/go-obscuro/integration/simulation/network"
-
-	"golang.org/x/sync/errgroup"
-
-	testcommon "github.com/obscuronet/go-obscuro/integration/common"
-
-	"github.com/obscuronet/go-obscuro/go/common/log"
-
-	"github.com/obscuronet/go-obscuro/go/enclave/bridge"
-
-=======
 	"github.com/ethereum/go-ethereum/core/types"
->>>>>>> 5f97c1a4
 	"github.com/ethereum/go-ethereum/crypto"
 	"github.com/ethereum/go-ethereum/crypto/ecies"
 	"github.com/obscuronet/go-obscuro/go/common"
@@ -401,35 +385,6 @@
 	}
 }
 
-<<<<<<< HEAD
-func NextNonce(ctx context.Context, clients *network.RPCHandles, w wallet.Wallet) uint64 {
-	counter := 0
-
-	// only returns the nonce when the previous transaction was recorded
-	for {
-		remoteNonce, err := clients.ObscuroWalletRndClient(w).NonceAt(ctx, nil)
-		if err != nil {
-			panic(err)
-		}
-		localNonce := w.GetNonce() //synthetic genesis tx, whats the proper fix?
-		if remoteNonce == localNonce {
-			return w.GetNonceAndIncrement()
-		}
-		if remoteNonce > localNonce {
-			panic("remote nonce exceeds local nonce")
-		}
-
-		counter++
-		if counter > nonceTimeoutMillis {
-			panic(fmt.Sprintf("transaction injector could not retrieve nonce after thirty seconds for address %s. "+
-				"Local nonce was %d, remote nonce was %d", w.Address().Hex(), localNonce, remoteNonce))
-		}
-		time.Sleep(time.Millisecond)
-	}
-}
-
-=======
->>>>>>> 5f97c1a4
 // Indicates whether to keep issuing transactions, or halt.
 func (ti *TransactionInjector) shouldKeepIssuing(txCounter int) bool {
 	isInterrupted := atomic.LoadInt32(ti.interruptRun) != 0
