--- conflicted
+++ resolved
@@ -21,12 +21,6 @@
 		panic(err)
 	}
 
-<<<<<<< HEAD
-	if config.onlyDownload {
-		os.Exit(0)
-	}
-=======
->>>>>>> 402ef866
 	eth2Network := eth2network.NewPosEth2Network(
 		binDir,
 		config.gethNetworkStartPort,
@@ -37,10 +31,7 @@
 		config.prysmBeaconRPCStartPort,
 		config.chainID,
 		6*time.Minute,
-<<<<<<< HEAD
-=======
 		config.prefundedAddrs...,
->>>>>>> 402ef866
 	)
 
 	err = eth2Network.Start()
