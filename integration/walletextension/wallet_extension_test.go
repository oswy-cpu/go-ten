package walletextension

import (
	"bytes"
	"crypto/ecdsa"
	"encoding/hex"
	"encoding/json"
	"fmt"
	"io/ioutil"
	"net/http"
	"strings"
	"testing"
	"time"

	"github.com/obscuronet/obscuro-playground/go/ethclient/erc20contractlib"
	"github.com/obscuronet/obscuro-playground/go/obscuronode/enclave"
	"github.com/obscuronet/obscuro-playground/go/obscuronode/enclave/evm"
	"github.com/obscuronet/obscuro-playground/integration/simulation"

	"github.com/obscuronet/obscuro-playground/go/obscuronode/enclave/rpcencryptionmanager"

	"github.com/obscuronet/obscuro-playground/go/obscuronode/enclave/core"
	"github.com/obscuronet/obscuro-playground/go/obscuronode/obscuroclient"
	"github.com/obscuronet/obscuro-playground/integration/erc20contract"

	"github.com/obscuronet/obscuro-playground/tools/walletextension"

	"github.com/ethereum/go-ethereum/accounts"
	"github.com/ethereum/go-ethereum/common"
	"github.com/ethereum/go-ethereum/core/types"
	"github.com/ethereum/go-ethereum/crypto"
	"github.com/obscuronet/obscuro-playground/integration"
	"github.com/obscuronet/obscuro-playground/integration/ethereummock"
	"github.com/obscuronet/obscuro-playground/integration/simulation/network"
	"github.com/obscuronet/obscuro-playground/integration/simulation/params"
	"github.com/obscuronet/obscuro-playground/integration/simulation/stats"
)

const (
	chainIDHex = "0x539"

	reqJSONMethodChainID = "eth_chainId"
	reqJSONKeyTo         = "to"
	reqJSONKeyFrom       = "from"
	reqJSONKeyData       = "data"
	latestBlock          = "latest"
	errInsecure          = "enclave could not respond securely to %s request"

	networkStartPort = integration.StartPortWalletExtensionTest + 1
	nodeRPCHTTPPort  = integration.StartPortWalletExtensionTest + 1 + network.DefaultHostRPCHTTPOffset
	nodeRPCWSPort    = integration.StartPortWalletExtensionTest + 1 + network.DefaultHostRPCWSOffset
	httpProtocol     = "http://"
)

var (
	walletExtensionAddr   = fmt.Sprintf("%s:%d", network.Localhost, integration.StartPortWalletExtensionTest)
	walletExtensionConfig = walletextension.Config{
		WalletExtensionPort:     int(integration.StartPortWalletExtensionTest),
		NodeRPCHTTPAddress:      fmt.Sprintf("%s:%d", network.Localhost, nodeRPCHTTPPort),
		NodeRPCWebsocketAddress: fmt.Sprintf("%s:%d", network.Localhost, nodeRPCWSPort),
	}
	dummyAccountAddress = common.HexToAddress("0x8D97689C9818892B700e27F316cc3E41e17fBeb9")
)

func TestCanMakeNonSensitiveRequestWithoutSubmittingViewingKey(t *testing.T) {
	stopHandle, _, err := createObscuroNetwork()
	defer stopHandle()
	if err != nil {
		t.Fatalf("failed to create test Obscuro network. Cause: %s", err)
	}

	walletExtension := walletextension.NewWalletExtension(walletExtensionConfig)
	defer walletExtension.Shutdown()
	go walletExtension.Serve(walletExtensionAddr)
	waitForWalletExtension(t, walletExtensionAddr)

	respJSON := makeEthJSONReqAsJSON(t, walletExtensionAddr, reqJSONMethodChainID, []string{})

	if respJSON[walletextension.RespJSONKeyResult] != chainIDHex {
		t.Fatalf("Expected chainId of %s, got %s", "1337", respJSON[walletextension.RespJSONKeyResult])
	}
}

func TestCannotGetBalanceWithoutSubmittingViewingKey(t *testing.T) {
	stopHandle, _, err := createObscuroNetwork()
	defer stopHandle()
	if err != nil {
		t.Fatalf("failed to create test Obscuro network. Cause: %s", err)
	}

	walletExtension := walletextension.NewWalletExtension(walletExtensionConfig)
	defer walletExtension.Shutdown()
	go walletExtension.Serve(walletExtensionAddr)
	waitForWalletExtension(t, walletExtensionAddr)

	respBody := makeEthJSONReq(t, walletExtensionAddr, walletextension.ReqJSONMethodGetBalance, []string{dummyAccountAddress.Hex(), latestBlock})

	expectedErr := fmt.Sprintf(errInsecure, walletextension.ReqJSONMethodGetBalance)
	if !strings.Contains(string(respBody), expectedErr) {
		t.Fatalf("Expected error message to contain \"%s\", got \"%s\"", expectedErr, respBody)
	}
}

func TestCanGetOwnBalanceAfterSubmittingViewingKey(t *testing.T) {
	stopHandle, _, err := createObscuroNetwork()
	defer stopHandle()
	if err != nil {
		t.Fatalf("failed to create test Obscuro network. Cause: %s", err)
	}

	walletExtension := walletextension.NewWalletExtension(walletExtensionConfig)
	defer walletExtension.Shutdown()
	go walletExtension.Serve(walletExtensionAddr)
	waitForWalletExtension(t, walletExtensionAddr)

	// We submit a viewing key for a random account.
	privateKey, err := crypto.GenerateKey()
	if err != nil {
		t.Fatal(err)
	}
	accountAddr := crypto.PubkeyToAddress(privateKey.PublicKey).String()

	generateAndSubmitViewingKey(t, walletExtensionAddr, privateKey)

	getBalanceJSON := makeEthJSONReqAsJSON(t, walletExtensionAddr, walletextension.ReqJSONMethodGetBalance, []string{accountAddr, latestBlock})

	if getBalanceJSON[walletextension.RespJSONKeyResult] != enclave.DummyBalance {
		t.Fatalf("Expected balance of %s, got %s", enclave.DummyBalance, getBalanceJSON[walletextension.RespJSONKeyResult])
	}
}

func TestCannotGetAnothersBalanceAfterSubmittingViewingKey(t *testing.T) {
	stopHandle, _, err := createObscuroNetwork()
	defer stopHandle()
	if err != nil {
		t.Fatalf("failed to create test Obscuro network. Cause: %s", err)
	}

	walletExtension := walletextension.NewWalletExtension(walletExtensionConfig)
	defer walletExtension.Shutdown()
	go walletExtension.Serve(walletExtensionAddr)
	waitForWalletExtension(t, walletExtensionAddr)

	// We submit a viewing key for a random account.
	privateKey, err := crypto.GenerateKey()
	if err != nil {
		t.Fatal(err)
	}
	generateAndSubmitViewingKey(t, walletExtensionAddr, privateKey)

	respBody := makeEthJSONReq(t, walletExtensionAddr, walletextension.ReqJSONMethodGetBalance, []string{dummyAccountAddress.Hex(), latestBlock})

	expectedErr := fmt.Sprintf(errInsecure, walletextension.ReqJSONMethodGetBalance)
	if !strings.Contains(string(respBody), expectedErr) {
		t.Fatalf("Expected error message to contain \"%s\", got \"%s\"", expectedErr, respBody)
	}
}

func TestCannotCallWithoutSubmittingViewingKey(t *testing.T) {
	stopHandle, _, err := createObscuroNetwork()
	defer stopHandle()
	if err != nil {
		t.Fatalf("failed to create test Obscuro network. Cause: %s", err)
	}

	walletExtension := walletextension.NewWalletExtension(walletExtensionConfig)
	defer walletExtension.Shutdown()
	go walletExtension.Serve(walletExtensionAddr)
	waitForWalletExtension(t, walletExtensionAddr)

	time.Sleep(2 * time.Second) // We wait for the deployment of the ERC20 contract to the Obscuro network.

	// We submit a viewing key for a random account.
	privateKey, err := crypto.GenerateKey()
	if err != nil {
		t.Fatal(err)
	}
	accountAddress := crypto.PubkeyToAddress(privateKey.PublicKey)

	// We submit a transaction to the Obscuro ERC20 contract. By transferring an amount of zero, we avoid the need to
	// deposit any funds in the ERC20 contract.
	transferTxBytes := erc20contractlib.CreateTransferTxData(accountAddress, 0)
	reqParams := map[string]interface{}{
		reqJSONKeyTo:   evm.WBtcContract,
		reqJSONKeyFrom: accountAddress.String(),
		reqJSONKeyData: "0x" + common.Bytes2Hex(transferTxBytes),
	}
	respBody := makeEthJSONReq(t, walletExtensionAddr, walletextension.ReqJSONMethodCall, []interface{}{reqParams, latestBlock})

	expectedErr := fmt.Sprintf(errInsecure, walletextension.ReqJSONMethodCall)
	if !strings.Contains(string(respBody), expectedErr) {
		t.Fatalf("Expected error message \"%s\", got \"%s\"", expectedErr, respBody)
	}
}

func TestCanCallAfterSubmittingViewingKey(t *testing.T) {
	stopHandle, _, err := createObscuroNetwork()
	defer stopHandle()
	if err != nil {
		t.Fatalf("failed to create test Obscuro network. Cause: %s", err)
	}

	walletExtension := walletextension.NewWalletExtension(walletExtensionConfig)
	defer walletExtension.Shutdown()
	go walletExtension.Serve(walletExtensionAddr)
	waitForWalletExtension(t, walletExtensionAddr)

	time.Sleep(2 * time.Second) // We wait for the deployment of the ERC20 contract to the Obscuro network.

	// We submit a viewing key for a random account.
	privateKey, err := crypto.GenerateKey()
	if err != nil {
		t.Fatal(err)
	}
	accountAddress := crypto.PubkeyToAddress(privateKey.PublicKey)

	generateAndSubmitViewingKey(t, walletExtensionAddr, privateKey)

	// We submit a transaction to the Obscuro ERC20 contract. By transferring an amount of zero, we avoid the need to
	// deposit any funds in the ERC20 contract.
	transferTxBytes := erc20contractlib.CreateTransferTxData(accountAddress, 0)
	reqParams := map[string]interface{}{
		reqJSONKeyTo:   evm.WBtcContract,
		reqJSONKeyFrom: accountAddress.String(),
		reqJSONKeyData: "0x" + common.Bytes2Hex(transferTxBytes),
	}
	callJSON := makeEthJSONReqAsJSON(t, walletExtensionAddr, walletextension.ReqJSONMethodCall, []interface{}{reqParams, latestBlock})

	if callJSON[walletextension.RespJSONKeyResult] != string(rpcencryptionmanager.PlaceholderResult) {
		t.Fatalf("Expected call result of %s, got %s", rpcencryptionmanager.PlaceholderResult, callJSON[walletextension.RespJSONKeyResult])
	}
}

func TestCannotCallForAnotherAddressAfterSubmittingViewingKey(t *testing.T) {
	stopHandle, _, err := createObscuroNetwork()
	defer stopHandle()
	if err != nil {
		t.Fatalf("failed to create test Obscuro network. Cause: %s", err)
	}

	walletExtension := walletextension.NewWalletExtension(walletExtensionConfig)
	defer walletExtension.Shutdown()
	go walletExtension.Serve(walletExtensionAddr)
	waitForWalletExtension(t, walletExtensionAddr)

	time.Sleep(2 * time.Second) // We wait for the deployment of the ERC20 contract to the Obscuro network.

	// We submit a viewing key for a random account.
	privateKey, err := crypto.GenerateKey()
	if err != nil {
		t.Fatal(err)
	}
	generateAndSubmitViewingKey(t, walletExtensionAddr, privateKey)

	// We submit a transaction to the Obscuro ERC20 contract. By transferring an amount of zero, we avoid the need to
	// deposit any funds in the ERC20 contract.
	transferTxBytes := erc20contractlib.CreateTransferTxData(dummyAccountAddress, 0)
	reqParams := map[string]interface{}{
		reqJSONKeyTo: evm.WBtcContract,
		// We send the request from a different address than the one we created a viewing key for.
		reqJSONKeyFrom: dummyAccountAddress.Hex(),
		reqJSONKeyData: "0x" + common.Bytes2Hex(transferTxBytes),
	}
	respBody := makeEthJSONReq(t, walletExtensionAddr, walletextension.ReqJSONMethodCall, []interface{}{reqParams, latestBlock})

	expectedErr := fmt.Sprintf(errInsecure, walletextension.ReqJSONMethodCall)
	if !strings.Contains(string(respBody), expectedErr) {
		t.Fatalf("Expected error message \"%s\", got \"%s\"", expectedErr, respBody)
	}
}

func TestCannotGetTxReceiptWithoutSubmittingViewingKey(t *testing.T) {
	stopHandle, _, err := createObscuroNetwork()
	defer stopHandle()
	if err != nil {
		t.Fatalf("failed to create test Obscuro network. Cause: %s", err)
	}

	walletExtension := walletextension.NewWalletExtension(walletExtensionConfig)
	defer walletExtension.Shutdown()
	go walletExtension.Serve(walletExtensionAddr)
	waitForWalletExtension(t, walletExtensionAddr)

	time.Sleep(6 * time.Second) // We wait for the deployment of the ERC20 contract to the Obscuro network.

	// We attempt to get the transaction receipt for the Obscuro ERC20 contract.
	respBody := makeEthJSONReq(t, walletExtensionAddr, walletextension.ReqJSONMethodGetTxReceipt, []string{evm.Erc20ContractTxHash.Hex()})

	expectedErr := fmt.Sprintf(errInsecure, walletextension.ReqJSONMethodGetTxReceipt)
	if !strings.Contains(string(respBody), expectedErr) {
		t.Fatalf("Expected error message \"%s\", got \"%s\"", expectedErr, respBody)
	}
}

func TestCanGetTxReceiptAfterSubmittingViewingKey(t *testing.T) {
	stopHandle, erc20PrivateKey, err := createObscuroNetwork()
	defer stopHandle()
	if err != nil {
		t.Fatalf("failed to create test Obscuro network. Cause: %s", err)
	}

	walletExtension := walletextension.NewWalletExtension(walletExtensionConfig)
	defer walletExtension.Shutdown()
	go walletExtension.Serve(walletExtensionAddr)
	waitForWalletExtension(t, walletExtensionAddr)

	time.Sleep(6 * time.Second) // We wait for the deployment of the ERC20 contract to the Obscuro network.

	// We create a viewing key for the private key that deployed the ERC20 contract.
	generateAndSubmitViewingKey(t, walletExtensionAddr, erc20PrivateKey)

	// We get the transaction receipt for the Obscuro ERC20 contract.
	txReceiptJSON := makeEthJSONReqAsJSON(t, walletExtensionAddr, walletextension.ReqJSONMethodGetTxReceipt, []string{evm.Erc20ContractTxHash.Hex()})

	expectedTxHashJSON := fmt.Sprintf("\"transactionHash\":\"%s\"", evm.Erc20ContractTxHash.Hex())
	if !strings.Contains(txReceiptJSON[walletextension.RespJSONKeyResult].(string), expectedTxHashJSON) {
		t.Fatalf("Expected transaction receipt containing %s, got %s", "\"transactionHash\":\"0x03ec8936136e8a293d91309d8fcf095758015fb864aa64ecd9d77e3a4485b523\"", txReceiptJSON[walletextension.RespJSONKeyResult])
	}
}

func TestCannotGetTxReceiptSubmittedFromAnotherAddressAfterSubmittingViewingKey(t *testing.T) {
	stopHandle, _, err := createObscuroNetwork()
	defer stopHandle()
	if err != nil {
		t.Fatalf("failed to create test Obscuro network. Cause: %s", err)
	}

	walletExtension := walletextension.NewWalletExtension(walletExtensionConfig)
	defer walletExtension.Shutdown()
	go walletExtension.Serve(walletExtensionAddr)
	waitForWalletExtension(t, walletExtensionAddr)

	time.Sleep(6 * time.Second) // We wait for the deployment of the ERC20 contract to the Obscuro network.

	// We submit a viewing key for a random account.
	privateKey, err := crypto.GenerateKey()
	if err != nil {
		t.Fatal(err)
	}
	generateAndSubmitViewingKey(t, walletExtensionAddr, privateKey)

	// We attempt to get the transaction receipt for the Obscuro ERC20 contract.
	respBody := makeEthJSONReq(t, walletExtensionAddr, walletextension.ReqJSONMethodGetTxReceipt, []string{evm.Erc20ContractTxHash.Hex()})

	expectedErr := fmt.Sprintf(errInsecure, walletextension.ReqJSONMethodGetTxReceipt)
	if !strings.Contains(string(respBody), expectedErr) {
		t.Fatalf("Expected error message \"%s\", got \"%s\"", expectedErr, respBody)
	}
}

// Waits for wallet extension to be ready. Times out after three seconds.
func waitForWalletExtension(t *testing.T, walletExtensionAddr string) {
	retries := 30
	for i := 0; i < retries; i++ {
		resp, err := http.Get(httpProtocol + walletExtensionAddr + walletextension.PathReady) //nolint:noctx
		if resp != nil && resp.Body != nil {
			resp.Body.Close()
		}
		if err == nil {
			return
		}
		time.Sleep(300 * time.Millisecond)
	}
	t.Fatal("could not establish connection to wallet extension")
}

// Makes an Ethereum JSON RPC request and returns the response body.
func makeEthJSONReq(t *testing.T, walletExtensionAddr string, method string, params interface{}) []byte {
	reqBodyBytes, err := json.Marshal(map[string]interface{}{
		"jsonrpc": "2.0",
		"method":  method,
		"params":  params,
		"id":      "1",
	})
	if err != nil {
		t.Fatal(err)
	}
	reqBody := bytes.NewBuffer(reqBodyBytes)

	var resp *http.Response
	// We retry for three seconds to handle node start-up time.
	timeout := time.Now().Add(3 * time.Second)
	for i := time.Now(); i.Before(timeout); i = time.Now() {
		resp, err = http.Post(httpProtocol+walletExtensionAddr, "text/html", reqBody) //nolint:noctx
		if err == nil {
			break
		}
		if resp != nil && resp.Body != nil {
			resp.Body.Close()
		}
	}

	if err != nil {
		t.Fatalf("received error response from wallet extension: %s", err)
	}
	if resp == nil {
		t.Fatal("did not receive a response from the wallet extension")
	}

	if resp.Body != nil {
		defer resp.Body.Close()
	}
	respBody, err := ioutil.ReadAll(resp.Body)
	if err != nil {
		t.Fatal(err)
	}

	return respBody
}

// Makes an Ethereum JSON RPC request and returns the response body as JSON.
func makeEthJSONReqAsJSON(t *testing.T, walletExtensionAddr string, method string, params interface{}) map[string]interface{} {
	respBody := makeEthJSONReq(t, walletExtensionAddr, method, params)

	if respBody[0] != '{' {
		t.Fatalf("expected JSON response but received: %s", respBody)
	}

	var respBodyJSON map[string]interface{}
	err := json.Unmarshal(respBody, &respBodyJSON)
	if err != nil {
		t.Fatal(err)
	}

	return respBodyJSON
}

// Generates a signed viewing key and submits it to the wallet extension.
func generateAndSubmitViewingKey(t *testing.T, walletExtensionAddr string, accountPrivateKey *ecdsa.PrivateKey) {
	viewingKey := generateViewingKey(t, walletExtensionAddr)
	signature := signViewingKey(t, accountPrivateKey, viewingKey)

	submitViewingKeyBodyBytes, err := json.Marshal(map[string]interface{}{
		"signature": hex.EncodeToString(signature),
	})
	if err != nil {
		t.Fatal(err)
	}
	submitViewingKeyBody := bytes.NewBuffer(submitViewingKeyBodyBytes)
	resp, err := http.Post(httpProtocol+walletExtensionAddr+walletextension.PathSubmitViewingKey, "application/json", submitViewingKeyBody) //nolint:noctx
	if err != nil {
		t.Fatal(err)
	}
	resp.Body.Close()
}

// Generates a viewing key.
func generateViewingKey(t *testing.T, walletExtensionAddr string) []byte {
	resp, err := http.Get(httpProtocol + walletExtensionAddr + walletextension.PathGenerateViewingKey) //nolint:noctx
	if err != nil {
		t.Fatal(err)
	}
	viewingKey, err := ioutil.ReadAll(resp.Body)
	if err != nil {
		t.Fatal(err)
	}
	resp.Body.Close()
	return viewingKey
}

// Signs a viewing key.
func signViewingKey(t *testing.T, privateKey *ecdsa.PrivateKey, viewingKey []byte) []byte {
	msgToSign := rpcencryptionmanager.ViewingKeySignedMsgPrefix + string(viewingKey)
	signature, err := crypto.Sign(accounts.TextHash([]byte(msgToSign)), privateKey)
	if err != nil {
		t.Fatal(err)
	}

	// We have to transform the V from 0/1 to 27/28, and add the leading "0".
	signature[64] += 27
	signatureWithLeadBytes := append([]byte("0"), signature...)

	return signatureWithLeadBytes
}

// Creates a single-node Obscuro network for testing, and deploys an ERC20 contract to it.
<<<<<<< HEAD
func createObscuroNetwork() (func(), error) {
	wallets := params.NewSimWallets(1, 2, integration.EthereumChainID, integration.ObscuroChainID)

=======
func createObscuroNetwork() (func(), *ecdsa.PrivateKey, error) {
	wallets := params.NewSimWallets(1, 2, 1, integration.EthereumChainID, integration.ObscuroChainID)
>>>>>>> 59603d0d
	simParams := params.SimParams{
		NumberOfNodes:      2,
		AvgBlockDuration:   1 * time.Second,
		AvgGossipPeriod:    1 * time.Second / 3,
		MgmtContractLib:    ethereummock.NewMgmtContractLibMock(),
		ERC20ContractLib:   ethereummock.NewERC20ContractLibMock(),
		Wallets:            wallets,
		StartPort:          int(networkStartPort),
		ViewingKeysEnabled: true,
	}
	simStats := stats.NewStats(simParams.NumberOfNodes)

	obscuroNetwork := network.NewNetworkOfSocketNodes(wallets)
	_, l2Clients, _, err := obscuroNetwork.Create(&simParams, simStats)
	if err != nil {
		return obscuroNetwork.TearDown, nil, err
	}

	// Deploy an ERC20 contract to the Obscuro network.
	wallet := wallets.Tokens[evm.BTC].L1Owner
	contractBytes := common.Hex2Bytes(erc20contract.ContractByteCode)
	deployContractTx := types.LegacyTx{
		Nonce:    simulation.NextNonce(l2Clients[0], wallet),
		Gas:      1025_000_000,
		GasPrice: common.Big0,
		Data:     contractBytes,
	}
	signedTx, err := wallet.SignTransaction(&deployContractTx)
	if err != nil {
		return obscuroNetwork.TearDown, nil, err
	}
	encryptedTx := core.EncryptTx(signedTx)
	err = l2Clients[0].Call(nil, obscuroclient.RPCSendTransactionEncrypted, encryptedTx)
	if err != nil {
		return obscuroNetwork.TearDown, nil, err
	}

	return obscuroNetwork.TearDown, wallets.Erc20ObsOwnerWallets[0].PrivateKey(), nil
}<|MERGE_RESOLUTION|>--- conflicted
+++ resolved
@@ -474,14 +474,9 @@
 }
 
 // Creates a single-node Obscuro network for testing, and deploys an ERC20 contract to it.
-<<<<<<< HEAD
-func createObscuroNetwork() (func(), error) {
+func createObscuroNetwork() (func(), *ecdsa.PrivateKey, error) {
 	wallets := params.NewSimWallets(1, 2, integration.EthereumChainID, integration.ObscuroChainID)
 
-=======
-func createObscuroNetwork() (func(), *ecdsa.PrivateKey, error) {
-	wallets := params.NewSimWallets(1, 2, 1, integration.EthereumChainID, integration.ObscuroChainID)
->>>>>>> 59603d0d
 	simParams := params.SimParams{
 		NumberOfNodes:      2,
 		AvgBlockDuration:   1 * time.Second,
