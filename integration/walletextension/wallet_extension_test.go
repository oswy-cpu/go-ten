--- conflicted
+++ resolved
@@ -477,13 +477,8 @@
 
 // Creates a single-node Obscuro network for testing, and deploys an ERC20 contract to it.
 func createObscuroNetwork() (func(), *ecdsa.PrivateKey, error) {
-<<<<<<< HEAD
-	wallets := params.NewSimWallets(1, 2, integration.EthereumChainID, integration.ObscuroChainID)
-
-=======
 	numberOfNodes := 1
-	wallets := params.NewSimWallets(1, numberOfNodes, 1, integration.EthereumChainID, integration.ObscuroChainID)
->>>>>>> e679e72b
+	wallets := params.NewSimWallets(1, numberOfNodes, integration.EthereumChainID, integration.ObscuroChainID)
 	simParams := params.SimParams{
 		NumberOfNodes:      numberOfNodes,
 		AvgBlockDuration:   1 * time.Second,
