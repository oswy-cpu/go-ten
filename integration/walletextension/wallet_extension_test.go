package walletextension

import (
	"bytes"
	"crypto/ecdsa"
	"encoding/hex"
	"encoding/json"
	"fmt"
	"io/ioutil"
	"net/http"
	"strings"
	"testing"
	"time"

	"github.com/obscuronet/obscuro-playground/go/common/log/logutil"

	"github.com/obscuronet/obscuro-playground/go/enclave/rollupchain"

	"github.com/obscuronet/obscuro-playground/go/enclave/bridge"

	"github.com/ethereum/go-ethereum/crypto/ecies"

	"github.com/obscuronet/obscuro-playground/go/ethadapter/erc20contractlib"
	"github.com/obscuronet/obscuro-playground/integration/simulation"

	"github.com/obscuronet/obscuro-playground/go/enclave/rpcencryptionmanager"

	"github.com/obscuronet/obscuro-playground/go/rpcclientlib"
	"github.com/obscuronet/obscuro-playground/integration/erc20contract"

	"github.com/obscuronet/obscuro-playground/tools/walletextension"

	"github.com/ethereum/go-ethereum/accounts"
	"github.com/ethereum/go-ethereum/common"
	"github.com/ethereum/go-ethereum/core/types"
	"github.com/ethereum/go-ethereum/crypto"
	"github.com/obscuronet/obscuro-playground/integration"
	"github.com/obscuronet/obscuro-playground/integration/ethereummock"
	"github.com/obscuronet/obscuro-playground/integration/simulation/network"
	"github.com/obscuronet/obscuro-playground/integration/simulation/params"
	"github.com/obscuronet/obscuro-playground/integration/simulation/stats"
)

const (
	testLogs     = "../.build/wallet_extension/"
	l2ChainIDHex = "0x309"

	reqJSONMethodChainID = "eth_chainId"
	reqJSONKeyTo         = "to"
	reqJSONKeyFrom       = "from"
	reqJSONKeyData       = "data"
	latestBlock          = "latest"
	errInsecure          = "enclave could not respond securely to %s request"

	networkStartPort = integration.StartPortWalletExtensionTest + 1
	nodeRPCHTTPPort  = integration.StartPortWalletExtensionTest + 1 + network.DefaultHostRPCHTTPOffset
	nodeRPCWSPort    = integration.StartPortWalletExtensionTest + 1 + network.DefaultHostRPCWSOffset
	httpProtocol     = "http://"
)

var erc20ContractTxHash = common.HexToHash("0x03ec8936136e8a293d91309d8fcf095758015fb864aa64ecd9d77e3a4485b523")

var (
	walletExtensionAddr   = fmt.Sprintf("%s:%d", network.Localhost, integration.StartPortWalletExtensionTest)
	walletExtensionConfig = walletextension.Config{
		WalletExtensionPort:     int(integration.StartPortWalletExtensionTest),
		NodeRPCHTTPAddress:      fmt.Sprintf("%s:%d", network.Localhost, nodeRPCHTTPPort),
		NodeRPCWebsocketAddress: fmt.Sprintf("%s:%d", network.Localhost, nodeRPCWSPort),
	}
	dummyAccountAddress = common.HexToAddress("0x8D97689C9818892B700e27F316cc3E41e17fBeb9")
)

func TestCanMakeNonSensitiveRequestWithoutSubmittingViewingKey(t *testing.T) {
	setupWalletTestLog("req-no-viewing-key")
	stopHandle, _, err := createObscuroNetwork()
	defer stopHandle()
	if err != nil {
		t.Fatalf("failed to create test Obscuro network. Cause: %s", err)
	}

	walletExtension := walletextension.NewWalletExtension(walletExtensionConfig)
	defer walletExtension.Shutdown()
	go walletExtension.Serve(walletExtensionAddr)
	waitForWalletExtension(t, walletExtensionAddr)

	respJSON := makeEthJSONReqAsJSON(t, walletExtensionAddr, reqJSONMethodChainID, []string{})

	if respJSON[walletextension.RespJSONKeyResult] != l2ChainIDHex {
		t.Fatalf("Expected chainId of %s, got %s", l2ChainIDHex, respJSON[walletextension.RespJSONKeyResult])
	}
}

func TestCannotGetBalanceWithoutSubmittingViewingKey(t *testing.T) {
	setupWalletTestLog("bal-no-viewing-key")
	stopHandle, _, err := createObscuroNetwork()
	defer stopHandle()
	if err != nil {
		t.Fatalf("failed to create test Obscuro network. Cause: %s", err)
	}

	walletExtension := walletextension.NewWalletExtension(walletExtensionConfig)
	defer walletExtension.Shutdown()
	go walletExtension.Serve(walletExtensionAddr)
	waitForWalletExtension(t, walletExtensionAddr)

	respBody := makeEthJSONReq(t, walletExtensionAddr, walletextension.ReqJSONMethodGetBalance, []string{dummyAccountAddress.Hex(), latestBlock})

	expectedErr := fmt.Sprintf(errInsecure, walletextension.ReqJSONMethodGetBalance)
	if !strings.Contains(string(respBody), expectedErr) {
		t.Fatalf("Expected error message to contain \"%s\", got \"%s\"", expectedErr, respBody)
	}
}

func TestCanGetOwnBalanceAfterSubmittingViewingKey(t *testing.T) {
	setupWalletTestLog("bal-with-viewing-key")
	stopHandle, _, err := createObscuroNetwork()
	defer stopHandle()
	if err != nil {
		t.Fatalf("failed to create test Obscuro network. Cause: %s", err)
	}

	walletExtension := walletextension.NewWalletExtension(walletExtensionConfig)
	defer walletExtension.Shutdown()
	go walletExtension.Serve(walletExtensionAddr)
	waitForWalletExtension(t, walletExtensionAddr)

	// We submit a viewing key for a random account.
	privateKey, err := crypto.GenerateKey()
	if err != nil {
		t.Fatal(err)
	}
	accountAddr := crypto.PubkeyToAddress(privateKey.PublicKey).String()

	generateAndSubmitViewingKey(t, walletExtensionAddr, privateKey)

	getBalanceJSON := makeEthJSONReqAsJSON(t, walletExtensionAddr, walletextension.ReqJSONMethodGetBalance, []string{accountAddr, latestBlock})

	if getBalanceJSON[walletextension.RespJSONKeyResult] != rollupchain.DummyBalance {
		t.Fatalf("Expected balance of %s, got %s", rollupchain.DummyBalance, getBalanceJSON[walletextension.RespJSONKeyResult])
	}
}

func TestCannotGetAnothersBalanceAfterSubmittingViewingKey(t *testing.T) {
	setupWalletTestLog("others-bal-with-viewing-key")
	stopHandle, _, err := createObscuroNetwork()
	defer stopHandle()
	if err != nil {
		t.Fatalf("failed to create test Obscuro network. Cause: %s", err)
	}

	walletExtension := walletextension.NewWalletExtension(walletExtensionConfig)
	defer walletExtension.Shutdown()
	go walletExtension.Serve(walletExtensionAddr)
	waitForWalletExtension(t, walletExtensionAddr)

	// We submit a viewing key for a random account.
	privateKey, err := crypto.GenerateKey()
	if err != nil {
		t.Fatal(err)
	}
	generateAndSubmitViewingKey(t, walletExtensionAddr, privateKey)

	respBody := makeEthJSONReq(t, walletExtensionAddr, walletextension.ReqJSONMethodGetBalance, []string{dummyAccountAddress.Hex(), latestBlock})

	expectedErr := fmt.Sprintf(errInsecure, walletextension.ReqJSONMethodGetBalance)
	if !strings.Contains(string(respBody), expectedErr) {
		t.Fatalf("Expected error message to contain \"%s\", got \"%s\"", expectedErr, respBody)
	}
}

func TestCannotCallWithoutSubmittingViewingKey(t *testing.T) {
	setupWalletTestLog("tx-no-viewing-key")
	stopHandle, _, err := createObscuroNetwork()
	defer stopHandle()
	if err != nil {
		t.Fatalf("failed to create test Obscuro network. Cause: %s", err)
	}

	walletExtension := walletextension.NewWalletExtension(walletExtensionConfig)
	defer walletExtension.Shutdown()
	go walletExtension.Serve(walletExtensionAddr)
	waitForWalletExtension(t, walletExtensionAddr)

	time.Sleep(2 * time.Second) // We wait for the deployment of the ERC20 contract to the Obscuro network.

	// We submit a viewing key for a random account.
	privateKey, err := crypto.GenerateKey()
	if err != nil {
		t.Fatal(err)
	}
	accountAddress := crypto.PubkeyToAddress(privateKey.PublicKey)

	// We submit a transaction to the Obscuro ERC20 contract. By transferring an amount of zero, we avoid the need to
	// deposit any funds in the ERC20 contract.
	transferTxBytes := erc20contractlib.CreateTransferTxData(accountAddress, 0)
	reqParams := map[string]interface{}{
		reqJSONKeyTo:   bridge.WBtcContract,
		reqJSONKeyFrom: accountAddress.String(),
		reqJSONKeyData: "0x" + common.Bytes2Hex(transferTxBytes),
	}
	respBody := makeEthJSONReq(t, walletExtensionAddr, walletextension.ReqJSONMethodCall, []interface{}{reqParams, latestBlock})

	expectedErr := fmt.Sprintf(errInsecure, walletextension.ReqJSONMethodCall)
	if !strings.Contains(string(respBody), expectedErr) {
		t.Fatalf("Expected error message \"%s\", got \"%s\"", expectedErr, respBody)
	}
}

func TestCanCallAfterSubmittingViewingKey(t *testing.T) {
	setupWalletTestLog("tx-with-viewing-key")
	stopHandle, _, err := createObscuroNetwork()
	defer stopHandle()
	if err != nil {
		t.Fatalf("failed to create test Obscuro network. Cause: %s", err)
	}

	walletExtension := walletextension.NewWalletExtension(walletExtensionConfig)
	defer walletExtension.Shutdown()
	go walletExtension.Serve(walletExtensionAddr)
	waitForWalletExtension(t, walletExtensionAddr)

	time.Sleep(2 * time.Second) // We wait for the deployment of the ERC20 contract to the Obscuro network.

	// We submit a viewing key for a random account.
	privateKey, err := crypto.GenerateKey()
	if err != nil {
		t.Fatal(err)
	}
	accountAddress := crypto.PubkeyToAddress(privateKey.PublicKey)

	generateAndSubmitViewingKey(t, walletExtensionAddr, privateKey)

	// We submit a transaction to the Obscuro ERC20 contract. By transferring an amount of zero, we avoid the need to
	// deposit any funds in the ERC20 contract.
	transferTxBytes := erc20contractlib.CreateTransferTxData(accountAddress, 0)
	reqParams := map[string]interface{}{
		reqJSONKeyTo:   bridge.WBtcContract,
		reqJSONKeyFrom: accountAddress.String(),
		reqJSONKeyData: "0x" + common.Bytes2Hex(transferTxBytes),
	}
	callJSON := makeEthJSONReqAsJSON(t, walletExtensionAddr, walletextension.ReqJSONMethodCall, []interface{}{reqParams, latestBlock})

	if callJSON[walletextension.RespJSONKeyResult] != string(rpcencryptionmanager.PlaceholderResult) {
		t.Fatalf("Expected call result of %s, got %s", rpcencryptionmanager.PlaceholderResult, callJSON[walletextension.RespJSONKeyResult])
	}
}

func TestCannotCallForAnotherAddressAfterSubmittingViewingKey(t *testing.T) {
	setupWalletTestLog("others-tx-with-viewing-key")
	stopHandle, _, err := createObscuroNetwork()
	defer stopHandle()
	if err != nil {
		t.Fatalf("failed to create test Obscuro network. Cause: %s", err)
	}

	walletExtension := walletextension.NewWalletExtension(walletExtensionConfig)
	defer walletExtension.Shutdown()
	go walletExtension.Serve(walletExtensionAddr)
	waitForWalletExtension(t, walletExtensionAddr)

	time.Sleep(2 * time.Second) // We wait for the deployment of the ERC20 contract to the Obscuro network.

	// We submit a viewing key for a random account.
	privateKey, err := crypto.GenerateKey()
	if err != nil {
		t.Fatal(err)
	}
	generateAndSubmitViewingKey(t, walletExtensionAddr, privateKey)

	// We submit a transaction to the Obscuro ERC20 contract. By transferring an amount of zero, we avoid the need to
	// deposit any funds in the ERC20 contract.
	transferTxBytes := erc20contractlib.CreateTransferTxData(dummyAccountAddress, 0)
	reqParams := map[string]interface{}{
		reqJSONKeyTo: bridge.WBtcContract,
		// We send the request from a different address than the one we created a viewing key for.
		reqJSONKeyFrom: dummyAccountAddress.Hex(),
		reqJSONKeyData: "0x" + common.Bytes2Hex(transferTxBytes),
	}
	respBody := makeEthJSONReq(t, walletExtensionAddr, walletextension.ReqJSONMethodCall, []interface{}{reqParams, latestBlock})

	expectedErr := fmt.Sprintf(errInsecure, walletextension.ReqJSONMethodCall)
	if !strings.Contains(string(respBody), expectedErr) {
		t.Fatalf("Expected error message \"%s\", got \"%s\"", expectedErr, respBody)
	}
}

func TestCannotGetTxReceiptWithoutSubmittingViewingKey(t *testing.T) {
	setupWalletTestLog("tx-rcpt-no-viewing-key")
	stopHandle, _, err := createObscuroNetwork()
	defer stopHandle()
	if err != nil {
		t.Fatalf("failed to create test Obscuro network. Cause: %s", err)
	}

	walletExtension := walletextension.NewWalletExtension(walletExtensionConfig)
	defer walletExtension.Shutdown()
	go walletExtension.Serve(walletExtensionAddr)
	waitForWalletExtension(t, walletExtensionAddr)

	time.Sleep(6 * time.Second) // We wait for the deployment of the ERC20 contract to the Obscuro network.

	// We attempt to get the transaction receipt for the Obscuro ERC20 contract.
	respBody := makeEthJSONReq(t, walletExtensionAddr, walletextension.ReqJSONMethodGetTxReceipt, []string{erc20ContractTxHash.Hex()})

	expectedErr := fmt.Sprintf(errInsecure, walletextension.ReqJSONMethodGetTxReceipt)
	if !strings.Contains(string(respBody), expectedErr) {
		t.Fatalf("Expected error message \"%s\", got \"%s\"", expectedErr, respBody)
	}
}

func TestCanGetTxReceiptAfterSubmittingViewingKey(t *testing.T) {
	setupWalletTestLog("tx-rcpt-with-viewing-key")
	stopHandle, erc20PrivateKey, err := createObscuroNetwork()
	defer stopHandle()
	if err != nil {
		t.Fatalf("failed to create test Obscuro network. Cause: %s", err)
	}

	walletExtension := walletextension.NewWalletExtension(walletExtensionConfig)
	defer walletExtension.Shutdown()
	go walletExtension.Serve(walletExtensionAddr)
	waitForWalletExtension(t, walletExtensionAddr)

	time.Sleep(6 * time.Second) // We wait for the deployment of the ERC20 contract to the Obscuro network.

	// We create a viewing key for the private key that deployed the ERC20 contract.
	generateAndSubmitViewingKey(t, walletExtensionAddr, erc20PrivateKey)

	// We get the transaction receipt for the Obscuro ERC20 contract.
	txReceiptJSON := makeEthJSONReqAsJSON(t, walletExtensionAddr, walletextension.ReqJSONMethodGetTxReceipt, []string{erc20ContractTxHash.Hex()})

	expectedTxHashJSON := fmt.Sprintf("\"transactionHash\":\"%s\"", erc20ContractTxHash.Hex())
	if !strings.Contains(txReceiptJSON[walletextension.RespJSONKeyResult].(string), expectedTxHashJSON) {
		t.Fatalf("Expected transaction receipt containing %s, got %s", "\"transactionHash\":\"0x03ec8936136e8a293d91309d8fcf095758015fb864aa64ecd9d77e3a4485b523\"", txReceiptJSON[walletextension.RespJSONKeyResult])
	}
}

func TestCannotGetTxReceiptSubmittedFromAnotherAddressAfterSubmittingViewingKey(t *testing.T) {
	setupWalletTestLog("others-tx-rcpt-with-viewing-key")
	stopHandle, _, err := createObscuroNetwork()
	defer stopHandle()
	if err != nil {
		t.Fatalf("failed to create test Obscuro network. Cause: %s", err)
	}

	walletExtension := walletextension.NewWalletExtension(walletExtensionConfig)
	defer walletExtension.Shutdown()
	go walletExtension.Serve(walletExtensionAddr)
	waitForWalletExtension(t, walletExtensionAddr)

	time.Sleep(6 * time.Second) // We wait for the deployment of the ERC20 contract to the Obscuro network.

	// We submit a viewing key for a random account.
	privateKey, err := crypto.GenerateKey()
	if err != nil {
		t.Fatal(err)
	}
	generateAndSubmitViewingKey(t, walletExtensionAddr, privateKey)

	// We attempt to get the transaction receipt for the Obscuro ERC20 contract.
	respBody := makeEthJSONReq(t, walletExtensionAddr, walletextension.ReqJSONMethodGetTxReceipt, []string{erc20ContractTxHash.Hex()})

	expectedErr := fmt.Sprintf(errInsecure, walletextension.ReqJSONMethodGetTxReceipt)
	if !strings.Contains(string(respBody), expectedErr) {
		t.Fatalf("Expected error message \"%s\", got \"%s\"", expectedErr, respBody)
	}
}

// Waits for wallet extension to be ready. Times out after three seconds.
func waitForWalletExtension(t *testing.T, walletExtensionAddr string) {
	retries := 30
	for i := 0; i < retries; i++ {
		resp, err := http.Get(httpProtocol + walletExtensionAddr + walletextension.PathReady) //nolint:noctx
		if resp != nil && resp.Body != nil {
			resp.Body.Close()
		}
		if err == nil {
			return
		}
		time.Sleep(300 * time.Millisecond)
	}
	t.Fatal("could not establish connection to wallet extension")
}

// Makes an Ethereum JSON RPC request and returns the response body.
func makeEthJSONReq(t *testing.T, walletExtensionAddr string, method string, params interface{}) []byte {
	reqBodyBytes, err := json.Marshal(map[string]interface{}{
		"jsonrpc": "2.0",
		"method":  method,
		"params":  params,
		"id":      "1",
	})
	if err != nil {
		t.Fatal(err)
	}
	reqBody := bytes.NewBuffer(reqBodyBytes)

	var resp *http.Response
	// We retry for three seconds to handle node start-up time.
	timeout := time.Now().Add(3 * time.Second)
	for i := time.Now(); i.Before(timeout); i = time.Now() {
		resp, err = http.Post(httpProtocol+walletExtensionAddr, "text/html", reqBody) //nolint:noctx
		if err == nil {
			break
		}
		if resp != nil && resp.Body != nil {
			resp.Body.Close()
		}
	}

	if err != nil {
		t.Fatalf("received error response from wallet extension: %s", err)
	}
	if resp == nil {
		t.Fatal("did not receive a response from the wallet extension")
	}

	if resp.Body != nil {
		defer resp.Body.Close()
	}
	respBody, err := ioutil.ReadAll(resp.Body)
	if err != nil {
		t.Fatal(err)
	}

	return respBody
}

// Makes an Ethereum JSON RPC request and returns the response body as JSON.
func makeEthJSONReqAsJSON(t *testing.T, walletExtensionAddr string, method string, params interface{}) map[string]interface{} {
	respBody := makeEthJSONReq(t, walletExtensionAddr, method, params)

	if respBody[0] != '{' {
		t.Fatalf("expected JSON response but received: %s", respBody)
	}

	var respBodyJSON map[string]interface{}
	err := json.Unmarshal(respBody, &respBodyJSON)
	if err != nil {
		t.Fatal(err)
	}

	return respBodyJSON
}

// Generates a signed viewing key and submits it to the wallet extension.
func generateAndSubmitViewingKey(t *testing.T, walletExtensionAddr string, accountPrivateKey *ecdsa.PrivateKey) {
	viewingKey := generateViewingKey(t, walletExtensionAddr)
	signature := signViewingKey(t, accountPrivateKey, viewingKey)

	submitViewingKeyBodyBytes, err := json.Marshal(map[string]interface{}{
		"signature": hex.EncodeToString(signature),
	})
	if err != nil {
		t.Fatal(err)
	}
	submitViewingKeyBody := bytes.NewBuffer(submitViewingKeyBodyBytes)
	resp, err := http.Post(httpProtocol+walletExtensionAddr+walletextension.PathSubmitViewingKey, "application/json", submitViewingKeyBody) //nolint:noctx
	if resp.StatusCode < 200 || resp.StatusCode >= 300 {
		t.Fatalf("request to add viewing key failed with following status: %s", resp.Status)
	}
	if err != nil {
		t.Fatal(err)
	}
	resp.Body.Close()
}

// Generates a viewing key.
func generateViewingKey(t *testing.T, walletExtensionAddr string) []byte {
	resp, err := http.Get(httpProtocol + walletExtensionAddr + walletextension.PathGenerateViewingKey) //nolint:noctx
	if err != nil {
		t.Fatal(err)
	}
	viewingKey, err := ioutil.ReadAll(resp.Body)
	if err != nil {
		t.Fatal(err)
	}
	resp.Body.Close()
	return viewingKey
}

// Signs a viewing key.
func signViewingKey(t *testing.T, privateKey *ecdsa.PrivateKey, viewingKey []byte) []byte {
	msgToSign := rpcencryptionmanager.ViewingKeySignedMsgPrefix + string(viewingKey)
	signature, err := crypto.Sign(accounts.TextHash([]byte(msgToSign)), privateKey)
	if err != nil {
		t.Fatal(err)
	}

	// We have to transform the V from 0/1 to 27/28, and add the leading "0".
	signature[64] += 27
	signatureWithLeadBytes := append([]byte("0"), signature...)

	return signatureWithLeadBytes
}

// Creates a single-node Obscuro network for testing, and deploys an ERC20 contract to it.
func createObscuroNetwork() (func(), *ecdsa.PrivateKey, error) {
	numberOfNodes := 1
	wallets := params.NewSimWallets(1, numberOfNodes, integration.EthereumChainID, integration.ObscuroChainID)
	simParams := params.SimParams{
		NumberOfNodes:      numberOfNodes,
		AvgBlockDuration:   1 * time.Second,
		AvgGossipPeriod:    1 * time.Second / 3,
		MgmtContractLib:    ethereummock.NewMgmtContractLibMock(),
		ERC20ContractLib:   ethereummock.NewERC20ContractLibMock(),
		Wallets:            wallets,
		StartPort:          int(networkStartPort),
		ViewingKeysEnabled: true,
	}
	simStats := stats.NewStats(simParams.NumberOfNodes)

	obscuroNetwork := network.NewNetworkOfSocketNodes(wallets)
	_, l2Clients, err := obscuroNetwork.Create(&simParams, simStats)
	if err != nil {
		return obscuroNetwork.TearDown, nil, err
	}

	enclavePublicKey, err := crypto.DecompressPubkey(common.Hex2Bytes(simulation.EnclavePublicKeyHex))
	if err != nil {
		panic(fmt.Errorf("could not decompress enclave public key from hex. Cause: %w", err))
	}
	enclavePublicKeyEcies := ecies.ImportECDSAPublic(enclavePublicKey)

	// Deploy an ERC20 contract to the Obscuro network.
	wallet := wallets.Tokens[bridge.BTC].L2Owner
	contractBytes := common.Hex2Bytes(erc20contract.ContractByteCode)
	deployContractTx := types.LegacyTx{
		Nonce:    simulation.NextNonce(l2Clients[0], wallet),
		Gas:      1025_000_000,
		GasPrice: common.Big0,
		Data:     contractBytes,
	}
	signedTx, err := wallet.SignTransaction(&deployContractTx)
	if err != nil {
		return obscuroNetwork.TearDown, nil, err
	}
	encryptedTx, err := simulation.EncryptTx(signedTx, enclavePublicKeyEcies)
	if err != nil {
		return obscuroNetwork.TearDown, nil, err
	}
	err = l2Clients[0].Call(nil, rpcclientlib.RPCSendTransactionEncrypted, encryptedTx)
	if err != nil {
		return obscuroNetwork.TearDown, nil, err
	}

	return obscuroNetwork.TearDown, wallets.Tokens[bridge.BTC].L2Owner.PrivateKey(), nil
}

func setupWalletTestLog(testName string) {
<<<<<<< HEAD
=======
	// todo: creating an individual file for every test is very heavy-handed, come up with a better solution?
>>>>>>> fafb8451
	logutil.SetupTestLog(&logutil.TestLogCfg{
		LogDir:      testLogs,
		TestType:    "wal-ext",
		TestSubtype: testName,
	})
}<|MERGE_RESOLUTION|>--- conflicted
+++ resolved
@@ -548,10 +548,7 @@
 }
 
 func setupWalletTestLog(testName string) {
-<<<<<<< HEAD
-=======
 	// todo: creating an individual file for every test is very heavy-handed, come up with a better solution?
->>>>>>> fafb8451
 	logutil.SetupTestLog(&logutil.TestLogCfg{
 		LogDir:      testLogs,
 		TestType:    "wal-ext",
