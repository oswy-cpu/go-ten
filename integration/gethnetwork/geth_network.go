package gethnetwork

import (
	"bufio"
	"encoding/json"
	"fmt"
	"io"
	"io/ioutil"
	"os"
	"os/exec"
	"path"
	"strconv"
	"strings"
	"sync"
	"time"

	"github.com/obscuronet/obscuro-playground/go/log"
)

const (
	nodeFolderName = "node_datadir_"
	buildDirBase   = "../.build/geth"
	keystoreDir    = "keystore"

	genesisFileName = "genesis.json"
	ipcFileName     = "geth.ipc"
	logFile         = "node_logs.txt"
	passwordFile    = "password.txt"
	password        = "password"

	accountCmd    = "account"
	accountNewCmd = "new"
	addPeerCmd    = "admin.addPeer(%s)"
	attachCmd     = "attach"
	enodeCmd      = "admin.nodeInfo.enode"
	initCmd       = "init"

	dataDirFlag        = "--datadir"
	execFlag           = "--exec"
	mineFlag           = "--mine"
	passwordFlag       = "--password"
	portFlag           = "--port"
	httpEnableFlag     = "--http"
	httpPortFlag       = "--http.port"
	httpIPFlag         = "--http.addr"
	httpEnableApis     = "--http.api"
	allowedAPIs        = "personal,eth,net,web3,debug"
	allowCORSDomain    = "--http.corsdomain"
	rpcFeeCapFlag      = "--rpc.txfeecap=0" // Disables the 1 ETH cap for RPC transactions.
	unlockFlag         = "--unlock"
	unlockInsecureFlag = "--allow-insecure-unlock"
	websocketFlag      = "--ws" // Enables websocket connections to the node.
	wsPortFlag         = "--ws.port"
	gasLimitFlag       = "--miner.gaslimit=2000000000" // Ensures the miners don't gradually reduce the block gas limit.

	// syncModeFlag defines the node block sync approach
	// snap (the default) mode does not work well for small, rapidly deployed private networks
	syncModeFlag = "--syncmode=full"

	// We pre-allocate a wallet matching the private key used in the tests, plus an account per clique member.
	genesisJSONTemplate = `{
	  "config": {
		"chainId": 1337,
		"homesteadBlock": 0,
		"eip150Block": 0,
		"eip155Block": 0,
		"eip158Block": 0,
		"byzantiumBlock": 0,
		"constantinopleBlock": 0,
		"petersburgBlock": 0,
		"istanbulBlock": 0,
		"berlinBlock": 0,
		"londonBlock": 0,
		"clique": {
		  "period": %d,
		  "epoch": 30000
		}
	  },
	  "alloc": {
		"0x323AefbFC16159655514846a9e5433C457de9389": {
		  "balance": "1000000000000000000000"
		},
%s
	  },
	  "coinbase": "0x0000000000000000000000000000000000000000",
	  "difficulty": "0x20000",
	  "extraData": "0x0000000000000000000000000000000000000000000000000000000000000000%s0000000000000000000000000000000000000000000000000000000000000000000000000000000000000000000000000000000000000000000000000000000000",
	  "gasLimit": "2000000000",
	  "nonce": "0x0000000000000042",
	  "mixhash": "0x0000000000000000000000000000000000000000000000000000000000000000",
	  "parentHash": "0x0000000000000000000000000000000000000000000000000000000000000000",
	  "timestamp": "0x00"
  }`
	allocBlockTemplate = `		"0x%s": {
		  "balance": "1000000000000000000000"
		}`
	addrBlockTemplate = `		"%s": {
		  "balance": "1000000000000000000000"
		}`
	genesisJSONAddrKey = "address"
)

// GethNetwork is a network of Geth nodes, built using the provided Geth binary.
type GethNetwork struct {
	GenesisJSON []byte // The genesis JSON config used by the network.

	gethBinaryPath   string
	genesisFilePath  string
	dataDirs         []string
	addresses        []string      // The public keys of the nodes' accounts.
	nodesProcs       []*os.Process // The running Geth node processes.
	logFile          *os.File
	passwordFilePath string // The path to the file storing the password to unlock node accounts.
	WebSocketPorts   []uint // Ports exposed by the geth nodes for
	commStartPort    int
	wsStartPort      int
}

// NewGethNetwork returns an Ethereum network with numNodes nodes using the provided Geth binary and allows for prefunding addresses.
// The network uses the Clique consensus algorithm, producing a block every blockTimeSecs.
// A portStart is required for running multiple networks in the same host ( specially useful for unit tests )
func NewGethNetwork(portStart int, gethBinaryPath string, numNodes int, blockTimeSecs int, preFundedAddrs []string) *GethNetwork {
	// Build dirs are suffixed with a timestamp so multiple executions don't collide
	timestamp := strconv.FormatInt(time.Now().UnixMilli(), 10)
	buildDir := path.Join(basepath, buildDirBase, timestamp)
	// We create a data directory for each node.
	nodesDir, err := ioutil.TempDir("", timestamp)
	fmt.Printf("Geth nodes created in: %s\n", nodesDir)
	if err != nil {
		panic(err)
	}
	dataDirs := make([]string, numNodes)
	for i := 0; i < numNodes; i++ {
		nodeFolder := nodeFolderName + strconv.Itoa(i+1)
		dataDirs[i] = path.Join(nodesDir, nodeFolder)
	}

	// We push all the node logs to a single file.
	err = os.MkdirAll(buildDir, os.ModePerm)
	if err != nil {
		panic(err)
	}
	logFile, err := os.Create(path.Join(buildDir, logFile))
	if err != nil {
		panic(err)
	}

	// We create a password file to unlock the node accounts.
	passwordFile, _ := os.Create(path.Join(nodesDir, passwordFile))
	if err != nil {
		panic(err)
	}
	_, err = passwordFile.WriteString(password)
	if err != nil {
		panic(err)
	}

	network := GethNetwork{
		gethBinaryPath:   gethBinaryPath,
		dataDirs:         dataDirs,
		addresses:        make([]string, numNodes),
		nodesProcs:       make([]*os.Process, numNodes),
		logFile:          logFile,
		passwordFilePath: passwordFile.Name(),
		WebSocketPorts:   make([]uint, numNodes),
		commStartPort:    portStart,
		wsStartPort:      portStart + 100,
	}

	// We create an account for each node.
	var wg sync.WaitGroup
	for idx, dataDir := range dataDirs {
		wg.Add(1)
		go func(idx int, dataDir string) {
			defer wg.Done()
			network.createAccount(dataDir)
			network.addresses[idx] = network.retrieveAccount(dataDir)
		}(idx, dataDir)
	}
	wg.Wait()

	// We generate the genesis config file based on the accounts above.
	allocs := make([]string, numNodes+len(preFundedAddrs))
	for i, addr := range network.addresses {
		allocs[i] = fmt.Sprintf(allocBlockTemplate, addr)
	}
	// add prefunded addresses to the genesis
	for i, addr := range preFundedAddrs {
		allocs[numNodes+i] = fmt.Sprintf(addrBlockTemplate, addr)
	}
	network.GenesisJSON = []byte(
		fmt.Sprintf(genesisJSONTemplate, blockTimeSecs, strings.Join(allocs, ",\r\n"), strings.Join(network.addresses, "")),
	)

	// We write out the `genesis.json` file to be used by the network.
	genesisFilePath := path.Join(buildDir, genesisFileName)
	err = os.WriteFile(genesisFilePath, network.GenesisJSON, 0o600)
	if err != nil {
		panic(err)
	}
	network.genesisFilePath = genesisFilePath

	// We start the miners.
	for idx, dataDir := range dataDirs {
		wg.Add(1)
		go func(idx int, dataDir string) {
			defer wg.Done()
			network.createMiner(dataDir, idx)
		}(idx, dataDir)
	}
	wg.Wait()

	// We retrieve the enode address for each node.
	enodeAddrs := make([]string, len(network.dataDirs))
	for idx, dataDir := range network.dataDirs {
		wg.Add(1)
		go func(idx int, dataDir string) {
			defer wg.Done()
			waitForIPC(dataDir) // We cannot issue RPC commands until the IPC files are available.
			enodeAddrs[idx] = network.IssueCommand(idx, enodeCmd)
		}(idx, dataDir)
	}
	wg.Wait()

	// We manually tell the nodes about one another.
	for _, enodeAddr := range enodeAddrs {
		for idx := range network.dataDirs {
			wg.Add(1)
			go func(idx int, enodeAddr string) {
				defer wg.Done()
				// As part of this loop, we also try and peer a node with itself, but Geth ignores this.
				network.IssueCommand(idx, fmt.Sprintf(addPeerCmd, enodeAddr))
			}(idx, enodeAddr)
		}
	}
	wg.Wait()

	return &network
}

// IssueCommand sends the command via RPC to the nodeIdx'th node in the network.
func (network *GethNetwork) IssueCommand(nodeIdx int, command string) string {
	dataDir := network.dataDirs[nodeIdx]

	args := []string{dataDirFlag, dataDir, attachCmd, path.Join(dataDir, ipcFileName), execFlag, command}
	cmd := exec.Command(network.gethBinaryPath, args...) // nolint
	cmd.Stderr = network.logNodeID(nodeIdx)

	output, err := cmd.Output()
	if err != nil {
		panic(err)
	}

	return strings.TrimSpace(string(output))
}

// StopNodes kills the Geth node processes.
func (network *GethNetwork) StopNodes() {
	for _, process := range network.nodesProcs {
		if process != nil {
			_ = process.Kill()
		}
	}
}

// Initialises and starts a miner.
func (network *GethNetwork) createMiner(dataDir string, idx int) {
	// We delete the leftover IPC file from the previous run, if it exists.
	_ = os.Remove(path.Join(dataDir, ipcFileName))
	// The node must create its initial config based on the network's genesis file before it can be started.
	network.initNode(dataDir)
	network.startMiner(dataDir, idx)
}

// Creates an account for a Geth node.
func (network *GethNetwork) createAccount(dataDirPath string) {
	args := []string{dataDirFlag, dataDirPath, accountCmd, accountNewCmd, passwordFlag, network.passwordFilePath}
	cmd := exec.Command(network.gethBinaryPath, args...) // nolint
	cmd.Stdout = network.logFile
	cmd.Stderr = network.logFile

	if err := cmd.Run(); err != nil {
		panic(err)
	}
}

// Adds a Geth node's account public key to the `network` object.
func (network *GethNetwork) retrieveAccount(dataDirPath string) string {
	dir := path.Join(dataDirPath, keystoreDir)
	files, _ := ioutil.ReadDir(dir)
	for _, file := range files {
		// `ReadDir` returns the folder itself, as well as the files within it.
		if file.IsDir() {
			continue
		}

		y, err := os.ReadFile(path.Join(dir, file.Name()))
		if err != nil {
			panic(err)
		}
		contents := make(map[string]interface{})
		err = json.Unmarshal(y, &contents)
		if err != nil {
			panic(err)
		}
		return contents[genesisJSONAddrKey].(string) // We return as we only expect one account per node.
	}

	panic(fmt.Sprintf("could not find account for node at %s", dataDirPath))
}

// Initialises a Geth node based on the network genesis file.
func (network *GethNetwork) initNode(dataDirPath string) {
	args := []string{dataDirFlag, dataDirPath, initCmd, network.genesisFilePath}
	cmd := exec.Command(network.gethBinaryPath, args...) // nolint
	cmd.Stdout = network.logFile
	cmd.Stderr = network.logFile

	if err := cmd.Run(); err != nil {
		panic(fmt.Errorf("could not initialise Geth node. Cause: %w", err))
	}
}

// Starts a Geth miner.
func (network *GethNetwork) startMiner(dataDirPath string, idx int) {
	webSocketPort := network.wsStartPort + idx
	port := network.commStartPort + idx
	httpPort := network.commStartPort + 50 + idx

	args := []string{
		websocketFlag, wsPortFlag, strconv.Itoa(webSocketPort), dataDirFlag, dataDirPath, portFlag,
		strconv.Itoa(port), unlockInsecureFlag, unlockFlag, network.addresses[idx], passwordFlag,
<<<<<<< HEAD
		network.passwordFilePath, mineFlag, rpcFeeCapFlag, syncModeFlag,
		httpEnableFlag, httpPortFlag, strconv.Itoa(httpPort), httpEnableApis, allowedAPIs, allowCORSDomain, "*",
		httpIPFlag, "0.0.0.0",
=======
		network.passwordFilePath, mineFlag, rpcFeeCapFlag, syncModeFlag, gasLimitFlag,
>>>>>>> ca02de0a
	}
	cmd := exec.Command(network.gethBinaryPath, args...) // nolint

	cmd.Stdout = network.logNodeID(idx)
	cmd.Stderr = network.logNodeID(idx)

	if err := cmd.Start(); err != nil {
		panic(fmt.Errorf("could not start Geth node. Cause: %w", err))
	}
	network.nodesProcs[idx] = cmd.Process
	network.WebSocketPorts[idx] = uint(webSocketPort)
}

// logNodeID prepends the nodeID to the log entries
func (network *GethNetwork) logNodeID(idx int) io.Writer {
	r, w, _ := os.Pipe()
	go func() {
		sc := bufio.NewScanner(r)
		for sc.Scan() {
			_, _ = network.logFile.WriteString(fmt.Sprintf("EthNode-%d: %s\n", idx, sc.Text()))
		}
	}()
	return w
}

// Waits for a node's IPC file to exist.
func waitForIPC(dataDir string) {
	totalCounter := 0
	counter := 0

	for {
		ipcFilePath := path.Join(dataDir, ipcFileName)
		_, err := os.Stat(ipcFilePath)
		if err == nil {
			break
		}
		time.Sleep(100 * time.Millisecond)

		if totalCounter > 300 {
			panic(fmt.Errorf("waited over 30 seconds for .ipc file of node at %s", dataDir))
		}

		if counter > 20 {
			log.Info(fmt.Sprintf("Waiting for .ipc file of node at %s", dataDir))
			totalCounter += counter
			counter = 0
		}

		counter++
	}
}<|MERGE_RESOLUTION|>--- conflicted
+++ resolved
@@ -330,13 +330,9 @@
 	args := []string{
 		websocketFlag, wsPortFlag, strconv.Itoa(webSocketPort), dataDirFlag, dataDirPath, portFlag,
 		strconv.Itoa(port), unlockInsecureFlag, unlockFlag, network.addresses[idx], passwordFlag,
-<<<<<<< HEAD
 		network.passwordFilePath, mineFlag, rpcFeeCapFlag, syncModeFlag,
 		httpEnableFlag, httpPortFlag, strconv.Itoa(httpPort), httpEnableApis, allowedAPIs, allowCORSDomain, "*",
-		httpIPFlag, "0.0.0.0",
-=======
-		network.passwordFilePath, mineFlag, rpcFeeCapFlag, syncModeFlag, gasLimitFlag,
->>>>>>> ca02de0a
+		httpIPFlag, "0.0.0.0", gasLimitFlag,
 	}
 	cmd := exec.Command(network.gethBinaryPath, args...) // nolint
 
