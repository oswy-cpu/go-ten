--- conflicted
+++ resolved
@@ -196,13 +196,8 @@
           inlineScript: |
             az network nic ip-config address-pool add \
               --address-pool Backend-Pool-Obscuro-Testnet \
-<<<<<<< HEAD
-              --ip-config-name ipconfigT-1-${{ GITHUB.RUN_NUMBER }} \
-              --nic-name T-1-${{ GITHUB.RUN_NUMBER }}VMNic \
-=======
-              --ip-config-name ipconfigObscuroNodeTestnet-0-${{ GITHUB.RUN_NUMBER }} \
-              --nic-name ObscuroNodeTestnet-0-${{ GITHUB.RUN_NUMBER }}VMNic \
->>>>>>> 80a77b7e
+              --ip-config-name ipconfigT-0-${{ GITHUB.RUN_NUMBER }} \
+              --nic-name T-0-${{ GITHUB.RUN_NUMBER }}VMNic \
               --resource-group Testnet \
               --lb-name testnet-loadbalancer
 
