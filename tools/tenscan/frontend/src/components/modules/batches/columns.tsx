"use client";

import { ColumnDef } from "@tanstack/react-table";

import { DataTableColumnHeader } from "@repo/ui/common/data-table/data-table-column-header";
import TruncatedAddress from "@repo/ui/common/truncated-address";
import { formatNumber, formatTimeAgo } from "@repo/ui/lib/utils";
import { Batch } from "@/src/types/interfaces/BatchInterfaces";
import Link from "next/link";
import { Badge } from "@repo/ui/shared/badge";

export const columns: ColumnDef<Batch>[] = [
  {
    accessorKey: "number",
    header: ({ column }) => (
      <DataTableColumnHeader column={column} title="Batch" />
    ),
    cell: ({ row }) => {
      return (
        <div className="flex space-x-2">
          <Link
            href={`/batch/height/${row.original.height}`}
            className="text-primary"
          >
            <span className="max-w-[500px] truncate">
              #{Number(row.original.height)}
            </span>
          </Link>
        </div>
      );
    },
    enableSorting: false,
    enableHiding: false,
  },
  {
    accessorKey: "timestamp",
    header: ({ column }) => (
      <DataTableColumnHeader column={column} title="Age" />
    ),
    cell: ({ row }) => {
      return (
        <div className="flex space-x-2">
          <span className="max-w-[500px] truncate">
            {row.original.header.timestamp
              ? formatTimeAgo(row.original.header.timestamp)
              : "N/A"}
          </span>
        </div>
      );
    },
    enableSorting: false,
    enableHiding: false,
  },
  {
    accessorKey: "gasUsed",
    header: ({ column }) => (
      <DataTableColumnHeader column={column} title="Gas Used" />
    ),
    cell: ({ row }) => {
      return (
        <div className="flex space-x-2">
          <span className="max-w-[500px] truncate">
            <Badge variant={"outline"}>
              {formatNumber(row.original?.header?.gasUsed) || "N/A"}
            </Badge>
          </span>
        </div>
      );
    },
    enableSorting: false,
    enableHiding: false,
  },
  {
    accessorKey: "gasLimit",
    header: ({ column }) => (
      <DataTableColumnHeader column={column} title="Gas Limit" />
    ),
    cell: ({ row }) => {
      return (
        <div className="flex space-x-2">
          <span className="max-w-[500px] truncate">
<<<<<<< HEAD
            {formatNumber(row.original?.header?.gasUsed) || "N/A"}
=======
            <Badge variant={"outline"}>
              {formatNumber(row.original?.header?.gasUsed) || "N/A"}
            </Badge>
>>>>>>> 418bfa8f
          </span>
        </div>
      );
    },
    enableSorting: false,
    enableHiding: false,
  },
  {
    accessorKey: "hash",
    header: ({ column }) => (
      <DataTableColumnHeader column={column} title="Hash" />
    ),
    cell: ({ row }) => {
      return (
<<<<<<< HEAD
        <Link href={`/batch/${row.original.fullHash}`} className="text-primary">
          <TruncatedAddress address={row.getValue("hash")} />
        </Link>
=======
        <TruncatedAddress
          address={row.original.header.hash}
          link={`/batch/${row.original.fullHash}`}
        />
>>>>>>> 418bfa8f
      );
    },
    enableSorting: false,
    enableHiding: false,
  },
  {
    accessorKey: "parentHash",
    header: ({ column }) => (
      <DataTableColumnHeader column={column} title="Parent Hash" />
    ),
    cell: ({ row }) => {
      return <TruncatedAddress address={row.original.header.parentHash} />;
    },
    enableSorting: false,
    enableHiding: false,
  },
  {
    accessorKey: "sequence",
    header: ({ column }) => (
      <DataTableColumnHeader column={column} title="Sequence" />
    ),
    cell: ({ row }) => {
      return (
        <Link
          href={`/rollup/batch/sequence/${row.original.sequence}`}
          className="text-primary"
        >
          {row.original.sequence}
        </Link>
      );
    },
    enableSorting: false,
    enableHiding: false,
  },
  {
    accessorKey: "txCount",
    header: ({ column }) => (
      <DataTableColumnHeader column={column} title="Tx Count" />
    ),
    cell: ({ row }) => {
      return (
        <Link
          href={`/batch/txs/${row.original.fullHash}`}
          className="text-primary"
        >
          {row.original.txCount}
        </Link>
      );
    },
    enableSorting: false,
    enableHiding: false,
  },
];<|MERGE_RESOLUTION|>--- conflicted
+++ resolved
@@ -79,13 +79,9 @@
       return (
         <div className="flex space-x-2">
           <span className="max-w-[500px] truncate">
-<<<<<<< HEAD
-            {formatNumber(row.original?.header?.gasUsed) || "N/A"}
-=======
             <Badge variant={"outline"}>
               {formatNumber(row.original?.header?.gasUsed) || "N/A"}
             </Badge>
->>>>>>> 418bfa8f
           </span>
         </div>
       );
@@ -100,16 +96,10 @@
     ),
     cell: ({ row }) => {
       return (
-<<<<<<< HEAD
-        <Link href={`/batch/${row.original.fullHash}`} className="text-primary">
-          <TruncatedAddress address={row.getValue("hash")} />
-        </Link>
-=======
         <TruncatedAddress
           address={row.original.header.hash}
           link={`/batch/${row.original.fullHash}`}
         />
->>>>>>> 418bfa8f
       );
     },
     enableSorting: false,
