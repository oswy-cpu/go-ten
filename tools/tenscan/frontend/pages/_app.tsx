--- conflicted
+++ resolved
@@ -69,11 +69,6 @@
         ogTwitterImage={siteMetadata.siteLogo}
         ogType={"website"}
       >
-<<<<<<< HEAD
-        <link rel="icon" href="/favicon.ico" />
-        <link rel="apple-touch-icon" href="/icons/apple-touch-icon.png" />
-        <link rel="manifest" href="/manifest.json" />
-=======
         <link rel="icon" href="/favicon/favicon.ico" />
         <link
           rel="apple-touch-icon"
@@ -93,7 +88,6 @@
           href="/favicon/favicon-16x16.png"
         />
         <link rel="manifest" href="/favicon/site.webmanifest" />
->>>>>>> 0b01bfd1
       </HeadSeo>
       <QueryClientProvider client={queryClient}>
         <ThemeProvider
