package networkmanager

import (
	"os"

	"github.com/ethereum/go-ethereum/common"
	obscuroconfig "github.com/obscuronet/obscuro-playground/go/config"
	"github.com/obscuronet/obscuro-playground/go/ethadapter"
	"github.com/obscuronet/obscuro-playground/go/ethadapter/mgmtcontractlib"
	"github.com/obscuronet/obscuro-playground/go/wallet"
	"github.com/obscuronet/obscuro-playground/integration/erc20contract"
	"github.com/obscuronet/obscuro-playground/integration/simulation/network"
)

var (
	mgmtContractBytes  = common.Hex2Bytes(mgmtcontractlib.MgmtContractByteCode)
	erc20ContractBytes = common.Hex2Bytes(erc20contract.ContractByteCode)
)

// DeployContract deploys a management contract or ERC20 contract to the L1 network, and prints its address.
func DeployContract(config Config) {
	var contractBytes []byte
	switch config.Command { //nolint:exhaustive
	case DeployMgmtContract:
		contractBytes = mgmtContractBytes
	case DeployERC20Contract:
		contractBytes = erc20ContractBytes
	default:
		panic("unrecognised command type")
	}

	hostConfig := obscuroconfig.HostConfig{
		L1NodeHost:          config.l1NodeHost,
		L1NodeWebsocketPort: config.l1NodeWebsocketPort,
		L1ConnectionTimeout: config.l1ConnectionTimeout,
		PrivateKeyString:    config.privateKeys[0], // We deploy the contract using the first private key.
		L1ChainID:           config.l1ChainID,
	}

<<<<<<< HEAD
	l1Client, err := ethclient.NewEthClientFromConfig(hostConfig)
=======
	l1Client, err := ethadapter.NewEthClient(hostConfig)
>>>>>>> 4d49184f
	if err != nil {
		panic(err)
	}

	l1Wallet := wallet.NewInMemoryWalletFromConfig(hostConfig)
	nonce, err := l1Client.Nonce(l1Wallet.Address())
	if err != nil {
		panic(err)
	}
	l1Wallet.SetNonce(nonce)

	var contractAddress *common.Address
	contractAddress, err = network.DeployContract(l1Client, l1Wallet, contractBytes)
	if err != nil {
		panic(err)
	}

	println(contractAddress.Hex())
	os.Exit(0)
}<|MERGE_RESOLUTION|>--- conflicted
+++ resolved
@@ -37,11 +37,7 @@
 		L1ChainID:           config.l1ChainID,
 	}
 
-<<<<<<< HEAD
-	l1Client, err := ethclient.NewEthClientFromConfig(hostConfig)
-=======
-	l1Client, err := ethadapter.NewEthClient(hostConfig)
->>>>>>> 4d49184f
+	l1Client, err := ethadapter.NewEthClientFromConfig(hostConfig)
 	if err != nil {
 		panic(err)
 	}
