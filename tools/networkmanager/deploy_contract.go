--- conflicted
+++ resolved
@@ -18,10 +18,6 @@
 
 // DeployContract deploys a management contract or ERC20 contract to the L1 network, and prints its address.
 func DeployContract(config Config, logger gethlog.Logger) {
-	hostConfig := obscuroconfig.HostConfig{
-		PrivateKeyString: config.privateKeys[0], // We deploy the contract using the first private key.
-		L1ChainID:        config.l1ChainID,
-	}
 
 	l1Client, err := ethadapter.NewEthClient(config.l1NodeHost, config.l1NodeWebsocketPort, config.l1RPCTimeout, common.HexToAddress("0x0"), logger)
 	if err != nil {
@@ -45,20 +41,11 @@
 		panic("unrecognised command type")
 	}
 
-<<<<<<< HEAD
-	l1Wallet := wallet.NewInMemoryWalletFromConfig(hostConfig, logger)
-=======
-	l1Client, err := ethadapter.NewEthClient(config.l1NodeHost, config.l1NodeWebsocketPort, config.l1RPCTimeout, common.HexToAddress("0x0"), logger)
-	if err != nil {
-		panic(err)
-	}
-
 	l1Wallet := wallet.NewInMemoryWalletFromConfig(
 		config.privateKeys[0], // We deploy the contract using the first private key.
 		config.l1ChainID,
 		logger,
 	)
->>>>>>> 41580a89
 	nonce, err := l1Client.Nonce(l1Wallet.Address())
 	if err != nil {
 		panic(err)
