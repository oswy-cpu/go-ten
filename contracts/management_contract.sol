// SPDX-License-Identifier: GPL-3.0
import "libs/openzeppelin/cryptography/ECDSA.sol";

pragma solidity >=0.7.0 <0.9.0;

contract ManagementContract {
<<<<<<< HEAD

    mapping(address => string) private attestationRequests;
    mapping(address => bool) private attested;

    // tree holds a tree of rollups
    Tree private tree;
=======
    // TODO these should all be private, but are public for testing in integration/smartcontract
    mapping(uint256 => Rollup[]) public rollups;
    mapping(address => string) public attestationRequests;
    mapping(address => bool) public attested;
    // TODO - Revisit the decision to store the host addresses in the smart contract.
    string[] private hostAddresses; // The addresses of all the Obscuro hosts on the network.
>>>>>>> cec87bac

    // networkSecretNotInitialized marks if the network secret has been initialized
    bool private networkSecretInitialized ;

    // isWithdrawalAvailable marks if the contract allows withdrawals or not
    bool private isWithdrawalAvailable;

    // MetaRollup is a rollup meta data
    struct MetaRollup{
        bytes32 ParentHash;
        bytes32 Hash;
        address AggregatorID;
        bytes32 L1Block;
        uint256 Number;
    }

<<<<<<< HEAD
    // TreeElement is an element of the Tree structure
    struct TreeElement{
        uint256 ElementID;
        uint256 ParentID;
        MetaRollup rollup;
    }

    // NonExisting - 0 (Constant)
    // Tail - 1 (Constant)
    // Head - X (Variable)
    // Does not use rollup hashes as a storing ID as they can be compromised
    struct Tree {
        // rollups stores the Elements using incremental IDs
        mapping(uint256 => TreeElement) rollups;
        // map a rollup hash to a storage ID
        mapping(bytes32 => uint256) rollupsHashes;
        // map the children of a node
        mapping(uint256 => uint256[]) rollupChildren;

        uint256 _TAIL; // tail is always 1
        uint256 _HEAD;
        uint256 _nextID; // TODO use openzeppelin counters
        bool initialized;
    }

    //
    //  -- Start of Tree element list Library
    //

    // InitializeTree starts the list and sets the initial values
    function InitializeTree(MetaRollup memory r) public {
        require(!tree.initialized, "cannot be initialized again");
        tree.initialized = true;

        // TreeElement starts a 1 and has no parent ( ParentID: 0 )
        tree.rollups[1] = TreeElement(1, 0, r);
        tree._HEAD = 1;
        tree._nextID = 2;
        tree.rollupsHashes[r.Hash] = 1;

        // withdrawals are available at the start
        isWithdrawalAvailable = true;
    }

    function GetRollupByID(uint256 rollupID) view public returns(bool, TreeElement memory) {
        TreeElement memory rol = tree.rollups[rollupID];
        return (rol.ElementID != 0 , rol);
    }

    function GetRollupByHash(bytes32 rollupHash) view public returns (bool, TreeElement memory) {
        return GetRollupByID(tree.rollupsHashes[rollupHash]);
    }

    function GetHeadRollup() internal view returns ( TreeElement memory ) {
        return tree.rollups[tree._HEAD];
    }

    function GetParentRollup(TreeElement memory element) view public returns( bool, TreeElement memory) {
        return GetRollupByID(element.ParentID);
    }

    function AppendRollup(uint256 _parentID, MetaRollup memory _r) public {
        // guarantee the storage ids are not compromised
        uint rollupID = tree._nextID;
        tree._nextID++;

        // cannot append to non-existing parent rollups
        (bool found, TreeElement memory parent) = GetRollupByID(_parentID);
        require(found, "parent not found");

        // store the rollup in an element
        tree.rollups[rollupID] = TreeElement(rollupID, _parentID, _r);

        // mark the element as a child of parent
        tree.rollupChildren[_parentID].push(rollupID);

        // store the hashpointer
        tree.rollupsHashes[_r.Hash] = rollupID;

        // mark this as the head
        if (parent.ElementID == tree._HEAD) {
            tree._HEAD = rollupID;
        }
    }

    // HasSecondCousinFork returns whether there is a fork in the current view of the rollups
    // It works by:
    // - Traversing up two levels ( from the HEAD to the grand father element )
    // - Checking if there are siblings ( at the grand father level )
    // - Checking if the siblings have children ( meaning that a fork expanded )
    //
    // Will return true when a rollup 6 or 6' with parent 5 or 5' is inserted
    // 0 -> 1 -> 2 -> 3 -> 4 -> 5
    //                  -> 4'-> 5'
    //
    function HasSecondCousinFork() view public returns (bool) {
        TreeElement memory currentElement = GetHeadRollup();

        // traverse up to the grandpa ( 2 levels up )
        (bool foundParent, TreeElement memory parentElement) = GetParentRollup(currentElement);
        require(foundParent, "no parent");
        (bool foundGrandpa, TreeElement memory grandpaElement) = GetParentRollup(parentElement);
        require(foundGrandpa, "no grand parent");

        // follow each of the grandpa children until it's two levels deep
        uint256[] memory childrenIDs = tree.rollupChildren[grandpaElement.ElementID];
        for (uint256 i = 0; i < childrenIDs.length ; i++) {
            (bool foundChild, TreeElement memory child) = GetRollupByID(childrenIDs[i]);

            // no more children
            if (!foundChild) {
                return false;
            }

            // ignore the current tree
            if (child.ElementID == parentElement.ElementID ) {
                continue;
            }

            // if child has children then it's bad ( fork of depth 2 )
            if (tree.rollupChildren[child.ElementID].length > 0) {
                return true;
            }
        }

        return false;
    }

    //
    //  -- End of Tree element list Library
    //

    function AddRollup(bytes32 _parentHash, bytes32 _hash, address _aggregatorID, bytes32 _l1Block, uint256 _number, string calldata _rollupData) public {
        // TODO How to ensure the sender without hashing the calldata ?
=======
    function AddRollup(bytes32 ParentHash, address AggregatorID, bytes32 L1Block, uint256 Number, string calldata rollupData) public {
        // TODO How to ensure the sender without hashing the calldata?
>>>>>>> cec87bac
        // bytes32 derp = keccak256(abi.encodePacked(ParentHash, AggregatorID, L1Block, Number, rollupData));

        // revert if the AggregatorID is not attested
        require(attested[_aggregatorID], "aggregator not attested");

        MetaRollup memory r = MetaRollup(_parentHash, _hash, _aggregatorID, _l1Block, _number);

        // if this is the first element initialize the tree structure
        // TODO this should be moved to the network initialization
        if (!tree.initialized) {
            InitializeTree(r);
            return;
        }

        (bool found, TreeElement memory parent) = GetRollupByHash(_parentHash);
        require(found, "unable to find parent hash");

        // don't check for forks at the start
        if (tree._HEAD > 2) {
            bool forkFound = HasSecondCousinFork();
            if (forkFound) {
                isWithdrawalAvailable = false;
                // We keep accepting rollups just locks the contract
                // require(!found, "detected a fork");
            }
        }

        AppendRollup(parent.ElementID, r);
    }

    // InitializeNetworkSecret kickstarts the network secret, can only be called once
<<<<<<< HEAD
    function InitializeNetworkSecret(address _aggregatorID, bytes calldata _initSecret) public {
=======
    function InitializeNetworkSecret(address aggregatorID, bytes calldata initSecret, string memory hostAddress) public {
>>>>>>> cec87bac
        require(!networkSecretInitialized);

        // network can no longer be initialized
        networkSecretInitialized = true;

<<<<<<< HEAD
        // aggregator is now on the list of attested aggregators
        attested[_aggregatorID] = true;
=======
        // aggregator is now on the list of attested aggregators and its host address is available
        attested[aggregatorID] = true;
        hostAddresses.push(hostAddress);
>>>>>>> cec87bac
    }

    // Aggregators can request the Network Secret given an attestation request report
    function RequestNetworkSecret(string calldata requestReport) public {
        // Attestations should only be allowed to produce once ?
        attestationRequests[msg.sender] = requestReport;
    }

    // Attested node will pickup on Network Secret Request
    // and if valid will respond with the Network Secret
    // and mark the requesterID as attested
    // @param verifyAttester Whether to ask the attester to complete a challenge (signing a hash) to prove their identity.
    function RespondNetworkSecret(address attesterID, address requesterID, bytes memory attesterSig, bytes memory responseSecret, string memory hostAddress, bool verifyAttester) public {
        // only attested aggregators can respond to Network Secret Requests
        bool isAggAttested = attested[attesterID];
        require(isAggAttested);

<<<<<<< HEAD
        // the data must be signed with by the correct private key
        // signature = f(PubKey, PrivateKey, message)
        // address = f(signature, message)
        // valid if attesterID = address
        bytes32 calculatedHashSigned = ECDSA.toEthSignedMessageHash(abi.encodePacked(attesterID, requesterID, responseSecret));
        address recoveredAddrSignedCalculated = ECDSA.recover(calculatedHashSigned, attesterSig);

        require(recoveredAddrSignedCalculated == attesterID, "calculated address and attesterID dont match");
=======
        if (verifyAttester) {
            // the data must be signed with by the correct private key
            // signature = f(PubKey, PrivateKey, message)
            // address = f(signature, message)
            // valid if attesterID = address
            bytes32 calculatedHashSigned = ECDSA.toEthSignedMessageHash(abi.encodePacked(attesterID, requesterID, hostAddress, responseSecret));
            address recoveredAddrSignedCalculated = ECDSA.recover(calculatedHashSigned, attesterSig);

            // todo remove this toAsciiString helper
            require(recoveredAddrSignedCalculated == attesterID,
                string.concat("recovered address and attesterID don't match ",
                    "\n Expected:                         ", toAsciiString(attesterID),
                    "\n / recoveredAddrSignedCalculated:  ", toAsciiString(recoveredAddrSignedCalculated)));
        }
>>>>>>> cec87bac

        // mark the requesterID aggregator as an attested aggregator and store its host address
        attested[requesterID] = true;
        // TODO - Consider whether to remove duplicates.
        hostAddresses.push(hostAddress);
    }

    function GetHostAddresses() public view returns (string[] memory) {
        return hostAddresses;
    }

<<<<<<< HEAD

    // Accessor to check if the contract is locked or not
    function IsWithdrawalAvailable() view public returns (bool) {
        return isWithdrawalAvailable;
    }

    // Accessor that checks if an address is attested or not
    function Attested(address _addr) view public returns (bool) {
        return attested[_addr];
    }
}

=======
    // Taken from https://ethereum.stackexchange.com/a/8447.
    function toAsciiString(address x) internal pure returns (string memory) {
        bytes memory s = new bytes(40);
        for (uint i = 0; i < 20; i++) {
            bytes1 b = bytes1(uint8(uint(uint160(x)) / (2**(8*(19 - i)))));
            bytes1 hi = bytes1(uint8(b) / 16);
            bytes1 lo = bytes1(uint8(b) - 16 * uint8(hi));
            s[2*i] = toChar(hi);
            s[2*i+1] = toChar(lo);
        }
        return string(s);
    }

    // Taken from https://ethereum.stackexchange.com/a/8447.
    function toChar(bytes1 b) internal pure returns (bytes1 c) {
        if (uint8(b) < 10) return bytes1(uint8(b) + 0x30);
        else return bytes1(uint8(b) + 0x57);
    }
}
>>>>>>> cec87bac
<|MERGE_RESOLUTION|>--- conflicted
+++ resolved
@@ -4,21 +4,14 @@
 pragma solidity >=0.7.0 <0.9.0;
 
 contract ManagementContract {
-<<<<<<< HEAD
 
     mapping(address => string) private attestationRequests;
     mapping(address => bool) private attested;
+    // TODO - Revisit the decision to store the host addresses in the smart contract.
+    string[] private hostAddresses; // The addresses of all the Obscuro hosts on the network.
 
     // tree holds a tree of rollups
     Tree private tree;
-=======
-    // TODO these should all be private, but are public for testing in integration/smartcontract
-    mapping(uint256 => Rollup[]) public rollups;
-    mapping(address => string) public attestationRequests;
-    mapping(address => bool) public attested;
-    // TODO - Revisit the decision to store the host addresses in the smart contract.
-    string[] private hostAddresses; // The addresses of all the Obscuro hosts on the network.
->>>>>>> cec87bac
 
     // networkSecretNotInitialized marks if the network secret has been initialized
     bool private networkSecretInitialized ;
@@ -35,7 +28,6 @@
         uint256 Number;
     }
 
-<<<<<<< HEAD
     // TreeElement is an element of the Tree structure
     struct TreeElement{
         uint256 ElementID;
@@ -170,10 +162,6 @@
 
     function AddRollup(bytes32 _parentHash, bytes32 _hash, address _aggregatorID, bytes32 _l1Block, uint256 _number, string calldata _rollupData) public {
         // TODO How to ensure the sender without hashing the calldata ?
-=======
-    function AddRollup(bytes32 ParentHash, address AggregatorID, bytes32 L1Block, uint256 Number, string calldata rollupData) public {
-        // TODO How to ensure the sender without hashing the calldata?
->>>>>>> cec87bac
         // bytes32 derp = keccak256(abi.encodePacked(ParentHash, AggregatorID, L1Block, Number, rollupData));
 
         // revert if the AggregatorID is not attested
@@ -205,24 +193,15 @@
     }
 
     // InitializeNetworkSecret kickstarts the network secret, can only be called once
-<<<<<<< HEAD
-    function InitializeNetworkSecret(address _aggregatorID, bytes calldata _initSecret) public {
-=======
-    function InitializeNetworkSecret(address aggregatorID, bytes calldata initSecret, string memory hostAddress) public {
->>>>>>> cec87bac
+    function InitializeNetworkSecret(address _aggregatorID, bytes calldata _initSecret, string memory _hostAddress) public {
         require(!networkSecretInitialized);
 
         // network can no longer be initialized
         networkSecretInitialized = true;
 
-<<<<<<< HEAD
-        // aggregator is now on the list of attested aggregators
+        // aggregator is now on the list of attested aggregators and its host address is available
         attested[_aggregatorID] = true;
-=======
-        // aggregator is now on the list of attested aggregators and its host address is available
-        attested[aggregatorID] = true;
-        hostAddresses.push(hostAddress);
->>>>>>> cec87bac
+        hostAddresses.push(_hostAddress);
     }
 
     // Aggregators can request the Network Secret given an attestation request report
@@ -240,16 +219,6 @@
         bool isAggAttested = attested[attesterID];
         require(isAggAttested);
 
-<<<<<<< HEAD
-        // the data must be signed with by the correct private key
-        // signature = f(PubKey, PrivateKey, message)
-        // address = f(signature, message)
-        // valid if attesterID = address
-        bytes32 calculatedHashSigned = ECDSA.toEthSignedMessageHash(abi.encodePacked(attesterID, requesterID, responseSecret));
-        address recoveredAddrSignedCalculated = ECDSA.recover(calculatedHashSigned, attesterSig);
-
-        require(recoveredAddrSignedCalculated == attesterID, "calculated address and attesterID dont match");
-=======
         if (verifyAttester) {
             // the data must be signed with by the correct private key
             // signature = f(PubKey, PrivateKey, message)
@@ -258,13 +227,8 @@
             bytes32 calculatedHashSigned = ECDSA.toEthSignedMessageHash(abi.encodePacked(attesterID, requesterID, hostAddress, responseSecret));
             address recoveredAddrSignedCalculated = ECDSA.recover(calculatedHashSigned, attesterSig);
 
-            // todo remove this toAsciiString helper
-            require(recoveredAddrSignedCalculated == attesterID,
-                string.concat("recovered address and attesterID don't match ",
-                    "\n Expected:                         ", toAsciiString(attesterID),
-                    "\n / recoveredAddrSignedCalculated:  ", toAsciiString(recoveredAddrSignedCalculated)));
-        }
->>>>>>> cec87bac
+        require(recoveredAddrSignedCalculated == attesterID, "calculated address and attesterID dont match");
+        }
 
         // mark the requesterID aggregator as an attested aggregator and store its host address
         attested[requesterID] = true;
@@ -276,7 +240,6 @@
         return hostAddresses;
     }
 
-<<<<<<< HEAD
 
     // Accessor to check if the contract is locked or not
     function IsWithdrawalAvailable() view public returns (bool) {
@@ -287,26 +250,4 @@
     function Attested(address _addr) view public returns (bool) {
         return attested[_addr];
     }
-}
-
-=======
-    // Taken from https://ethereum.stackexchange.com/a/8447.
-    function toAsciiString(address x) internal pure returns (string memory) {
-        bytes memory s = new bytes(40);
-        for (uint i = 0; i < 20; i++) {
-            bytes1 b = bytes1(uint8(uint(uint160(x)) / (2**(8*(19 - i)))));
-            bytes1 hi = bytes1(uint8(b) / 16);
-            bytes1 lo = bytes1(uint8(b) - 16 * uint8(hi));
-            s[2*i] = toChar(hi);
-            s[2*i+1] = toChar(lo);
-        }
-        return string(s);
-    }
-
-    // Taken from https://ethereum.stackexchange.com/a/8447.
-    function toChar(bytes1 b) internal pure returns (bytes1 c) {
-        if (uint8(b) < 10) return bytes1(uint8(b) + 0x30);
-        else return bytes1(uint8(b) + 0x57);
-    }
-}
->>>>>>> cec87bac
+}