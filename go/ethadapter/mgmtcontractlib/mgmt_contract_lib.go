package mgmtcontractlib

import (
	"encoding/base64"
	"fmt"
	"github.com/ethereum/go-ethereum/crypto/kzg4844"
	"github.com/ethereum/go-ethereum/params"
	"math/big"
	"strings"

	"github.com/ethereum/go-ethereum"
	"github.com/ethereum/go-ethereum/accounts/abi"
	"github.com/ethereum/go-ethereum/core/types"
	"github.com/ten-protocol/go-ten/contracts/generated/ManagementContract"
	"github.com/ten-protocol/go-ten/contracts/generated/MessageBus"
	"github.com/ten-protocol/go-ten/go/common"
	"github.com/ten-protocol/go-ten/go/common/log"
	"github.com/ten-protocol/go-ten/go/ethadapter"

	gethcommon "github.com/ethereum/go-ethereum/common"
	gethlog "github.com/ethereum/go-ethereum/log"
)

const methodBytesLen = 4

// MgmtContractLib provides methods for creating ethereum transactions by providing an L1Transaction, creating call
// messages for call requests, and converting ethereum transactions into L1Transactions.
type MgmtContractLib interface {
	IsMock() bool
	CreateRollup(t *ethadapter.L1RollupTx) types.TxData
	CreateBlobRollup(t *ethadapter.L1RollupTx) (types.TxData, error)
	CreateRequestSecret(tx *ethadapter.L1RequestSecretTx) types.TxData
	CreateRespondSecret(tx *ethadapter.L1RespondSecretTx, verifyAttester bool) types.TxData
	CreateInitializeSecret(tx *ethadapter.L1InitializeSecretTx) types.TxData

	// DecodeTx receives a *types.Transaction and converts it to a common.L1Transaction
	DecodeTx(tx *types.Transaction) ethadapter.L1Transaction
	GetContractAddr() *gethcommon.Address

	// The methods below are used to create call messages for mgmt contract data and unpack the responses

	GetHostAddressesMsg() (ethereum.CallMsg, error)
	DecodeHostAddressesResponse(callResponse []byte) ([]string, error)

	SetImportantContractMsg(key string, address gethcommon.Address) (ethereum.CallMsg, error)

	GetImportantContractKeysMsg() (ethereum.CallMsg, error)
	DecodeImportantContractKeysResponse(callResponse []byte) ([]string, error)

	GetImportantAddressCallMsg(key string) (ethereum.CallMsg, error)
	DecodeImportantAddressResponse(callResponse []byte) (gethcommon.Address, error)
}

type contractLibImpl struct {
	addr        *gethcommon.Address
	contractABI abi.ABI
	logger      gethlog.Logger
}

func NewMgmtContractLib(addr *gethcommon.Address, logger gethlog.Logger) MgmtContractLib {
	contractABI, err := abi.JSON(strings.NewReader(MgmtContractABI))
	if err != nil {
		panic(err)
	}

	return &contractLibImpl{
		addr:        addr,
		contractABI: contractABI,
		logger:      logger,
	}
}

func (c *contractLibImpl) IsMock() bool {
	return false
}

func (c *contractLibImpl) GetContractAddr() *gethcommon.Address {
	return c.addr
}

func (c *contractLibImpl) DecodeTx(tx *types.Transaction) ethadapter.L1Transaction {
	if tx.To() == nil || tx.To().Hex() != c.addr.Hex() || len(tx.Data()) == 0 {
		return nil
	}
	method, err := c.contractABI.MethodById(tx.Data()[:methodBytesLen])
	if err != nil {
		panic(err)
	}

	contractCallData := map[string]interface{}{}
	switch method.Name {
	case AddRollupMethod:
		if tx.Type() == types.BlobTxType {
			blobHashes := ethadapter.ToIndexedBlobHashes(tx.BlobHashes()...)
			return &ethadapter.L1RollupHashes{
				BlobHashes: blobHashes,
			}
		} else {
			return nil
		}
	case RespondSecretMethod:
		return c.unpackRespondSecretTx(tx, method, contractCallData)

	case RequestSecretMethod:
		return c.unpackRequestSecretTx(tx, method, contractCallData)

	case InitializeSecretMethod:
		return c.unpackInitSecretTx(tx, method, contractCallData)

	case SetImportantContractsMethod:
		tx, err := c.unpackSetImportantContractsTx(tx, method, contractCallData)
		if err != nil {
			c.logger.Warn("could not unpack set important contracts tx", log.ErrKey, err)
			return nil
		}
		return tx
	}

	return nil
}

func (c *contractLibImpl) CreateRollup(t *ethadapter.L1RollupTx) types.TxData {
	decodedRollup, err := common.DecodeRollup(t.Rollup)
	if err != nil {
		panic(err)
	}

	encRollupData := base64EncodeToString(t.Rollup)

	metaRollup := ManagementContract.StructsMetaRollup{
		Hash:               decodedRollup.Hash(),
		Signature:          decodedRollup.Header.Signature,
		LastSequenceNumber: big.NewInt(int64(decodedRollup.Header.LastBatchSeqNo)),
	}

	crossChain := ManagementContract.StructsHeaderCrossChainData{
		Messages: convertCrossChainMessages(decodedRollup.Header.CrossChainMessages),
	}

	data, err := c.contractABI.Pack(
		AddRollupMethod,
		metaRollup,
		encRollupData,
		crossChain,
	)
	if err != nil {
		panic(err)
	}

	return &types.LegacyTx{
		To:   c.addr,
		Data: data,
	}
}

func (c *contractLibImpl) CreateBlobRollup(t *ethadapter.L1RollupTx) (types.TxData, error) {
	decodedRollup, err := common.DecodeRollup(t.Rollup)
	if err != nil {
		panic(err)
	}

	metaRollup := ManagementContract.StructsMetaRollup{
		Hash:               decodedRollup.Hash(),
		Signature:          decodedRollup.Header.Signature,
		LastSequenceNumber: big.NewInt(int64(decodedRollup.Header.LastBatchSeqNo)),
	}

	crossChain := ManagementContract.StructsHeaderCrossChainData{
		Messages: convertCrossChainMessages(decodedRollup.Header.CrossChainMessages),
	}

	data, err := c.contractABI.Pack(
		AddRollupMethod,
		metaRollup,
		crossChain,
	)
	if err != nil {
		panic(err)
	}

	//TODO handle when blobs exceed 1Mb
	blobs, err := ethadapter.EncodeBlobs(t.Rollup)
	if err != nil {
		return nil, fmt.Errorf("failed to encode rollup to blobs: %w", err)
	}

	var blobHashes []gethcommon.Hash
	var sidecar *types.BlobTxSidecar

	if sidecar, blobHashes, err = makeSidecar(blobs); err != nil {
		return nil, fmt.Errorf("failed to make sidecar: %w", err)
	}
<<<<<<< HEAD

=======
>>>>>>> 402d3be2
	return &types.BlobTx{
		To:         *c.addr,
		Data:       data,
		BlobHashes: blobHashes,
		Sidecar:    sidecar,
	}, nil
}

func (c *contractLibImpl) CreateRequestSecret(tx *ethadapter.L1RequestSecretTx) types.TxData {
	data, err := c.contractABI.Pack(RequestSecretMethod, base64EncodeToString(tx.Attestation))
	if err != nil {
		panic(err)
	}

	return &types.LegacyTx{
		To:   c.addr,
		Data: data,
	}
}

func (c *contractLibImpl) CreateRespondSecret(tx *ethadapter.L1RespondSecretTx, verifyAttester bool) types.TxData {
	data, err := c.contractABI.Pack(
		RespondSecretMethod,
		tx.AttesterID,
		tx.RequesterID,
		tx.AttesterSig,
		tx.Secret,
		verifyAttester,
	)
	if err != nil {
		panic(err)
	}
	return &types.LegacyTx{
		To:   c.addr,
		Data: data,
	}
}

func (c *contractLibImpl) CreateInitializeSecret(tx *ethadapter.L1InitializeSecretTx) types.TxData {
	data, err := c.contractABI.Pack(
		InitializeSecretMethod,
		tx.EnclaveID,
		tx.InitialSecret,
		base64EncodeToString(tx.Attestation),
	)
	if err != nil {
		panic(err)
	}
	return &types.LegacyTx{
		To:   c.addr,
		Data: data,
	}
}

func (c *contractLibImpl) GetHostAddressesMsg() (ethereum.CallMsg, error) {
	data, err := c.contractABI.Pack(GetHostAddressesMethod)
	if err != nil {
		return ethereum.CallMsg{}, fmt.Errorf("could not pack the call data. Cause: %w", err)
	}
	return ethereum.CallMsg{To: c.addr, Data: data}, nil
}

func (c *contractLibImpl) DecodeHostAddressesResponse(callResponse []byte) ([]string, error) {
	unpackedResponse, err := c.contractABI.Unpack(GetHostAddressesMethod, callResponse)
	if err != nil {
		return nil, fmt.Errorf("could not unpack call response. Cause: %w", err)
	}

	// We expect the response to be a list containing one element, that element is a list of address strings
	if len(unpackedResponse) != 1 {
		return nil, fmt.Errorf("unexpected number of results (%d) returned from call, response: %s", len(unpackedResponse), unpackedResponse)
	}
	addresses, ok := unpackedResponse[0].([]string)
	if !ok {
		return nil, fmt.Errorf("could not convert element in call response to list of strings")
	}

	return addresses, nil
}

func (c *contractLibImpl) GetContractNamesMsg() (ethereum.CallMsg, error) {
	data, err := c.contractABI.Pack(GetImportantContractKeysMethod)
	if err != nil {
		return ethereum.CallMsg{}, fmt.Errorf("could not pack the call data. Cause: %w", err)
	}
	return ethereum.CallMsg{To: c.addr, Data: data}, nil
}

func (c *contractLibImpl) DecodeContractNamesResponse(callResponse []byte) ([]string, error) {
	unpackedResponse, err := c.contractABI.Unpack(GetImportantContractKeysMethod, callResponse)
	if err != nil {
		return nil, fmt.Errorf("could not unpack call response. Cause: %w", err)
	}

	// We expect the response to be a list containing one element, that element is a list of address strings
	if len(unpackedResponse) != 1 {
		return nil, fmt.Errorf("unexpected number of results (%d) returned from call, response: %s", len(unpackedResponse), unpackedResponse)
	}
	contractNames, ok := unpackedResponse[0].([]string)
	if !ok {
		return nil, fmt.Errorf("could not convert element in call response to list of strings")
	}

	return contractNames, nil
}

func (c *contractLibImpl) SetImportantContractMsg(key string, address gethcommon.Address) (ethereum.CallMsg, error) {
	data, err := c.contractABI.Pack(SetImportantContractsMethod, key, address)
	if err != nil {
		return ethereum.CallMsg{}, fmt.Errorf("could not pack the call data. Cause: %w", err)
	}
	return ethereum.CallMsg{To: c.addr, Data: data}, nil
}

func (c *contractLibImpl) GetImportantContractKeysMsg() (ethereum.CallMsg, error) {
	data, err := c.contractABI.Pack(GetImportantContractKeysMethod)
	if err != nil {
		return ethereum.CallMsg{}, fmt.Errorf("could not pack the call data. Cause: %w", err)
	}
	return ethereum.CallMsg{To: c.addr, Data: data}, nil
}

func (c *contractLibImpl) DecodeImportantContractKeysResponse(callResponse []byte) ([]string, error) {
	unpackedResponse, err := c.contractABI.Unpack(GetImportantContractKeysMethod, callResponse)
	if err != nil {
		return nil, fmt.Errorf("could not unpack call response. Cause: %w", err)
	}

	// We expect the response to be a list containing one element, that element is a list of address strings
	if len(unpackedResponse) != 1 {
		return nil, fmt.Errorf("unexpected number of results (%d) returned from call, response: %s", len(unpackedResponse), unpackedResponse)
	}
	contractNames, ok := unpackedResponse[0].([]string)
	if !ok {
		return nil, fmt.Errorf("could not convert element in call response to list of strings")
	}

	return contractNames, nil
}

func (c *contractLibImpl) GetImportantAddressCallMsg(key string) (ethereum.CallMsg, error) {
	data, err := c.contractABI.Pack(GetImportantAddressMethod, key)
	if err != nil {
		return ethereum.CallMsg{}, fmt.Errorf("could not pack the call data. Cause: %w", err)
	}
	return ethereum.CallMsg{To: c.addr, Data: data}, nil
}

func (c *contractLibImpl) DecodeImportantAddressResponse(callResponse []byte) (gethcommon.Address, error) {
	unpackedResponse, err := c.contractABI.Unpack(GetImportantAddressMethod, callResponse)
	if err != nil {
		return gethcommon.Address{}, fmt.Errorf("could not unpack call response. Cause: %w", err)
	}

	// We expect the response to be a list containing one element, that element is a list of address strings
	if len(unpackedResponse) != 1 {
		return gethcommon.Address{}, fmt.Errorf("unexpected number of results (%d) returned from call, response: %s", len(unpackedResponse), unpackedResponse)
	}
	address, ok := unpackedResponse[0].(gethcommon.Address)
	if !ok {
		return gethcommon.Address{}, fmt.Errorf("could not convert element in call response to list of strings")
	}

	return address, nil
}

func (c *contractLibImpl) unpackInitSecretTx(tx *types.Transaction, method *abi.Method, contractCallData map[string]interface{}) *ethadapter.L1InitializeSecretTx {
	err := method.Inputs.UnpackIntoMap(contractCallData, tx.Data()[methodBytesLen:])
	if err != nil {
		panic(err)
	}
	callData, found := contractCallData["_genesisAttestation"]
	if !found {
		panic("call data not found for requestReport")
	}

	att := Base64DecodeFromString(callData.(string))
	if err != nil {
		c.logger.Crit("could not decode genesis attestation request.", log.ErrKey, err)
	}

	// todo (#1275) - add the other fields
	return &ethadapter.L1InitializeSecretTx{
		Attestation: att,
	}
}

func (c *contractLibImpl) unpackRequestSecretTx(tx *types.Transaction, method *abi.Method, contractCallData map[string]interface{}) *ethadapter.L1RequestSecretTx {
	err := method.Inputs.UnpackIntoMap(contractCallData, tx.Data()[methodBytesLen:])
	if err != nil {
		panic(err)
	}
	callData, found := contractCallData["requestReport"]
	if !found {
		panic("call data not found for requestReport")
	}

	att := Base64DecodeFromString(callData.(string))
	if err != nil {
		c.logger.Crit("could not decode attestation request.", log.ErrKey, err)
	}
	return &ethadapter.L1RequestSecretTx{
		Attestation: att,
	}
}

func (c *contractLibImpl) unpackRespondSecretTx(tx *types.Transaction, method *abi.Method, contractCallData map[string]interface{}) *ethadapter.L1RespondSecretTx {
	err := method.Inputs.UnpackIntoMap(contractCallData, tx.Data()[methodBytesLen:])
	if err != nil {
		c.logger.Crit("could not unpack transaction.", log.ErrKey, err)
	}

	requesterData, found := contractCallData["requesterID"]
	if !found {
		c.logger.Crit("call data not found for requesterID")
	}
	requesterAddr, ok := requesterData.(gethcommon.Address)
	if !ok {
		c.logger.Crit("could not decode requester data")
	}

	attesterData, found := contractCallData["attesterID"]
	if !found {
		c.logger.Crit("call data not found for attesterID")
	}
	attesterAddr, ok := attesterData.(gethcommon.Address)
	if !ok {
		c.logger.Crit("could not decode attester data")
	}

	responseSecretData, found := contractCallData["responseSecret"]
	if !found {
		c.logger.Crit("call data not found for responseSecret")
	}
	responseSecretBytes, ok := responseSecretData.([]uint8)
	if !ok {
		c.logger.Crit("could not decode responseSecret data")
	}

	return &ethadapter.L1RespondSecretTx{
		AttesterID:  attesterAddr,
		RequesterID: requesterAddr,
		Secret:      responseSecretBytes[:],
	}
}

func (c *contractLibImpl) unpackSetImportantContractsTx(tx *types.Transaction, method *abi.Method, contractCallData map[string]interface{}) (*ethadapter.L1SetImportantContractsTx, error) {
	err := method.Inputs.UnpackIntoMap(contractCallData, tx.Data()[methodBytesLen:])
	if err != nil {
		return nil, fmt.Errorf("could not unpack transaction. Cause: %w", err)
	}

	keyData, found := contractCallData["key"]
	if !found {
		return nil, fmt.Errorf("call data not found for key")
	}
	keyString, ok := keyData.(string)
	if !ok {
		return nil, fmt.Errorf("could not decode key data")
	}

	contractAddressData, found := contractCallData["newAddress"]
	if !found {
		return nil, fmt.Errorf("call data not found for newAddress")
	}
	contractAddress, ok := contractAddressData.(gethcommon.Address)
	if !ok {
		return nil, fmt.Errorf("could not decode newAddress data")
	}

	return &ethadapter.L1SetImportantContractsTx{
		Key:        keyString,
		NewAddress: contractAddress,
	}, nil
}

// base64EncodeToString encodes a byte array to a string
func base64EncodeToString(bytes []byte) string {
	return base64.StdEncoding.EncodeToString(bytes)
}

// Base64DecodeFromString decodes a string to a byte array
func Base64DecodeFromString(in string) []byte {
	bytesStr, err := base64.StdEncoding.DecodeString(in)
	if err != nil {
		panic(err)
	}
	return bytesStr
}

func convertCrossChainMessages(messages []MessageBus.StructsCrossChainMessage) []ManagementContract.StructsCrossChainMessage {
	msgs := make([]ManagementContract.StructsCrossChainMessage, 0)

	for _, message := range messages {
		msgs = append(msgs, ManagementContract.StructsCrossChainMessage{
			Sender:   message.Sender,
			Sequence: message.Sequence,
			Nonce:    message.Nonce,
			Topic:    message.Topic,
			Payload:  message.Payload,
		})
	}

	return msgs
}

func encodeBlobs(data []byte) []kzg4844.Blob {
	blobs := []kzg4844.Blob{{}}
	blobIndex := 0
	fieldIndex := -1
	for i := 0; i < len(data); i += 31 {
		fieldIndex++
		if fieldIndex == params.BlobTxFieldElementsPerBlob {
			blobs = append(blobs, kzg4844.Blob{})
			blobIndex++
			fieldIndex = 0
		}
		max := i + 31
		if max > len(data) {
			max = len(data)
		}
		copy(blobs[blobIndex][fieldIndex*32+1:], data[i:max])
	}
	return blobs
}

<<<<<<< HEAD
//// chunkRollup splits the rollup into blobs based on the max blob size and index's the blobs
//func chunkRollup(blob ethadapter.Blob) ([]ethadapter.Blob, error) {
//	maxBlobSize := 128 * 1024 // 128KB in bytes TODO move to config
//	base64ChunkSize := int(math.Floor(float64(maxBlobSize) * 4 / 3))
//	base64ChunkSize = base64ChunkSize - (base64ChunkSize % 4) - 4 //metadata size
//	//indexByteSize := 4 // size in bytes for the chunk index metadata
//	var blobs []ethadapter.Blob
//
//	for i := 0; i < len(blob); i += maxBlobSize {
//		end := i + maxBlobSize
//		if end > len(blob) {
//			end = len(blob)
//		}
//
//		chunkData := blob[i:end]
//
//		// ethereum expects fixed blob length so we need to pad it out
//		actualLength := len(chunkData)
//		if actualLength < 131072 {
//			// Add padding
//			padding := make([]byte, 131072-actualLength)
//			chunkData = append(chunkData, padding...)
//		}
//
//		if len(chunkData) != 131072 {
//			return nil, fmt.Errorf("rollup blob must be 131072 in length")
//		}
//
//		blobs = append(blobs, blob)
//	}
//	return blobs, nil
//}

=======
>>>>>>> 402d3be2
// MakeSidecar builds & returns the BlobTxSidecar and corresponding blob hashes from the raw blob
// data.
func makeSidecar(blobs []kzg4844.Blob) (*types.BlobTxSidecar, []gethcommon.Hash, error) {
	sidecar := &types.BlobTxSidecar{}
	var blobHashes []gethcommon.Hash
	for i, blob := range blobs {
		sidecar.Blobs = append(sidecar.Blobs, blob)
		commitment, err := kzg4844.BlobToCommitment(&blob)
		if err != nil {
			return nil, nil, fmt.Errorf("cannot compute KZG commitment of blob %d in tx candidate: %w", i, err)
		}
		sidecar.Commitments = append(sidecar.Commitments, commitment)
		proof, err := kzg4844.ComputeBlobProof(&blob, commitment)
		if err != nil {
			return nil, nil, fmt.Errorf("cannot compute KZG proof for fast commitment verification of blob %d in tx candidate: %w", i, err)
		}
		sidecar.Proofs = append(sidecar.Proofs, proof)
		blobHashes = append(blobHashes, ethadapter.KZGToVersionedHash(commitment))
	}
	return sidecar, blobHashes, nil
}<|MERGE_RESOLUTION|>--- conflicted
+++ resolved
@@ -190,10 +190,14 @@
 	if sidecar, blobHashes, err = makeSidecar(blobs); err != nil {
 		return nil, fmt.Errorf("failed to make sidecar: %w", err)
 	}
-<<<<<<< HEAD
-
-=======
->>>>>>> 402d3be2
+
+	println("creating rollup blob tx: ", decodedRollup.Hash().Hex())
+	println("creating rollup blob seq no: ", decodedRollup.Header.LastBatchSeqNo)
+
+	for _, blobH := range blobHashes {
+		println("blob hash: ", blobH.Hex())
+	}
+
 	return &types.BlobTx{
 		To:         *c.addr,
 		Data:       data,
@@ -520,7 +524,6 @@
 	return blobs
 }
 
-<<<<<<< HEAD
 //// chunkRollup splits the rollup into blobs based on the max blob size and index's the blobs
 //func chunkRollup(blob ethadapter.Blob) ([]ethadapter.Blob, error) {
 //	maxBlobSize := 128 * 1024 // 128KB in bytes TODO move to config
@@ -554,8 +557,6 @@
 //	return blobs, nil
 //}
 
-=======
->>>>>>> 402d3be2
 // MakeSidecar builds & returns the BlobTxSidecar and corresponding blob hashes from the raw blob
 // data.
 func makeSidecar(blobs []kzg4844.Blob) (*types.BlobTxSidecar, []gethcommon.Hash, error) {
