package common

import (
	"fmt"
	"math/big"
	"sync"
	"sync/atomic"

	"github.com/ethereum/go-ethereum/eth/filters"

	"github.com/ethereum/go-ethereum/common"

	gethcrypto "github.com/ethereum/go-ethereum/crypto"
	"github.com/ethereum/go-ethereum/rlp"
	"golang.org/x/crypto/sha3"

	"github.com/ethereum/go-ethereum/core/types"
)

type (
	StateRoot             = common.Hash
	L1RootHash            = common.Hash
	L2RootHash            = common.Hash
	TxHash                = common.Hash
	L2Tx                  = types.Transaction
	EncryptedTx           []byte // A single transaction, encoded as a JSON list of transaction binary hexes and encrypted using the enclave's public key
	EncryptedTransactions []byte // A blob of encrypted transactions, as they're stored in the rollup, with the nonce prepended.

	EncryptedParamsGetBalance      []byte // The params for an RPC getBalance request, as a JSON object encrypted with the public key of the enclave.
	EncryptedParamsCall            []byte // As above, but for an RPC call request.
	EncryptedParamsGetTxByHash     []byte // As above, but for an RPC getTransactionByHash request.
	EncryptedParamsGetTxReceipt    []byte // As above, but for an RPC getTransactionReceipt request.
	EncryptedParamsLogSubscription []byte // As above, but for an RPC logs subscription request.
	EncryptedParamsSendRawTx       []byte // As above, but for an RPC sendRawTransaction request.
<<<<<<< HEAD
	EncryptedParamsEstimateGas     []byte // As above, but for an RPC estimateGas request.
=======
	EncryptedParamsGetTxCount      []byte // As above, but for an RPC getTransactionCount request.
>>>>>>> 865bf908

	EncryptedResponseGetBalance   []byte // The response for an RPC getBalance request, as a JSON object encrypted with the viewing key of the user.
	EncryptedResponseCall         []byte // As above, but for an RPC call request.
	EncryptedResponseGetTxReceipt []byte // As above, but for an RPC getTransactionReceipt request.
	EncryptedResponseSendRawTx    []byte // As above, but for an RPC sendRawTransaction request.
	EncryptedResponseGetTxByHash  []byte // As above, but for an RPC getTransactionByHash request.
	EncryptedResponseGetTxCount   []byte // As above, but for an RPC getTransactionCount request.
	EncryptedLogSubscription      []byte // As above, but for a log subscription request.
	EncryptedLogs                 []byte // As above, but for a log subscription response.
	EncryptedResponseEstimateGas  []byte // As above, but for an RPC estimateGas response.

	Nonce         = uint64
	EncodedRollup []byte
)

const (
	L2GenesisHeight = uint64(0)
	L1GenesisHeight = uint64(0)
	// HeightCommittedBlocks is the number of blocks deep a transaction must be to be considered safe from reorganisations.
	HeightCommittedBlocks = 15
)

// Header is a public / plaintext struct that holds common properties of the Rollup
// Making changes to this struct will require GRPC + GRPC Converters regen
type Header struct {
	ParentHash  L2RootHash
	Agg         common.Address
	RollupNonce Nonce            // RollupNonce holds the lottery rollup nonce
	Nonce       types.BlockNonce // Nonce ensure compatibility with ethereum
	L1Proof     L1RootHash       // the L1 block where the Parent was published
	Root        StateRoot
	TxHash      common.Hash // todo - include the synthetic deposits
	Number      *big.Int    // the rollup height
	Bloom       types.Bloom
	ReceiptHash common.Hash
	Extra       []byte
	R, S        *big.Int // signature values
	Withdrawals []Withdrawal

	// Specification fields - not used for now but are expected to be available
	UncleHash  common.Hash    `json:"sha3Uncles"`
	Coinbase   common.Address `json:"miner"      `
	Difficulty *big.Int       `json:"difficulty" `
	GasLimit   uint64         `json:"gasLimit"  `
	GasUsed    uint64         `json:"gasUsed"    `
	Time       uint64         `json:"timestamp"   `
	MixDigest  common.Hash    `json:"mixHash"`
	// BaseFee was added by EIP-1559 and is ignored in legacy headers.
	BaseFee *big.Int `json:"baseFeePerGas"`
}

// HeaderWithTxHashes represents a rollup header and the hashes of the transactions in the rollup.
type HeaderWithTxHashes struct {
	Header   *Header
	TxHashes []TxHash
}

// Withdrawal - this is the withdrawal instruction that is included in the rollup header
type Withdrawal struct {
	// Type      uint8 // the type of withdrawal. For now only ERC20. Todo - add this once more ERCs are supported
	Amount    *big.Int
	Recipient common.Address // the user account that will receive the money
	Contract  common.Address // the contract
}

// ExtRollup is used for communication between the enclave and the outside world.
type ExtRollup struct {
	Header          *Header
	TxHashes        []TxHash // The hashes of the transactions included in the rollup
	EncryptedTxBlob EncryptedTransactions
}

// EncryptedRollup extends ExtRollup with additional fields.
// This parallels the Block/extblock split in Go Ethereum.
type EncryptedRollup struct {
	Header       *Header
	TxHashes     []TxHash // The hashes of the transactions included in the rollup
	Transactions EncryptedTransactions
	hash         atomic.Value
}

// AttestationReport represents a signed attestation report from a TEE and some metadata about the source of it to verify it
type AttestationReport struct {
	Report      []byte         // the signed bytes of the report which includes some encrypted identifying data
	PubKey      []byte         // a public key that can be used to send encrypted data back to the TEE securely (should only be used once Report has been verified)
	Owner       common.Address // address identifying the owner of the TEE which signed this report, can also be verified from the encrypted Report data
	HostAddress string         // the IP address on which the host can be contacted by other Obscuro hosts for peer-to-peer communication
}

func (er ExtRollup) ToRollup() *EncryptedRollup {
	return &EncryptedRollup{
		Header:       er.Header,
		TxHashes:     er.TxHashes,
		Transactions: er.EncryptedTxBlob,
	}
}

type (
	EncryptedSharedEnclaveSecret []byte
	EncodedAttestationReport     []byte
)

var hasherPool = sync.Pool{
	New: func() interface{} { return sha3.NewLegacyKeccak256() },
}

// RLPHash encodes value, hashes the encoded bytes and returns the hash.
func RLPHash(value interface{}) (common.Hash, error) {
	var hash common.Hash

	sha := hasherPool.Get().(gethcrypto.KeccakState)
	defer hasherPool.Put(sha)
	sha.Reset()

	err := rlp.Encode(sha, value)
	if err != nil {
		return hash, fmt.Errorf("unable to encode Value. %w", err)
	}

	_, err = sha.Read(hash[:])
	if err != nil {
		return hash, fmt.Errorf("unable to read encoded value. %w", err)
	}

	return hash, nil
}

// Hash returns the keccak256 hash of b's header.
// The hash is computed on the first call and cached thereafter.
func (r *EncryptedRollup) Hash() L2RootHash {
	if hash := r.hash.Load(); hash != nil {
		return hash.(L2RootHash)
	}
	v := r.Header.Hash()
	r.hash.Store(v)

	return v
}

// Hash returns the block hash of the header, which is simply the keccak256 hash of its
// RLP encoding excluding the signature.
func (h *Header) Hash() L2RootHash {
	cp := *h
	cp.R = nil
	cp.S = nil
	hash, err := RLPHash(cp)
	if err != nil {
		panic("err hashing a rollup header")
	}
	return hash
}

type LogSubscription struct {
	Accounts []*SubscriptionAccount
	Filters  []*filters.FilterCriteria
}

// SubscriptionAccount is an authenticated account used when subscribing to logs.
type SubscriptionAccount struct {
	// The account the events relate to.
	Account common.Address
	// A signature over the subscription ID using the private viewing key. Prevents attackers from subscribing to
	// (encrypted) logs for other accounts to see the pattern of logs.
	Signature []byte
}<|MERGE_RESOLUTION|>--- conflicted
+++ resolved
@@ -32,11 +32,8 @@
 	EncryptedParamsGetTxReceipt    []byte // As above, but for an RPC getTransactionReceipt request.
 	EncryptedParamsLogSubscription []byte // As above, but for an RPC logs subscription request.
 	EncryptedParamsSendRawTx       []byte // As above, but for an RPC sendRawTransaction request.
-<<<<<<< HEAD
+	EncryptedParamsGetTxCount      []byte // As above, but for an RPC getTransactionCount request.
 	EncryptedParamsEstimateGas     []byte // As above, but for an RPC estimateGas request.
-=======
-	EncryptedParamsGetTxCount      []byte // As above, but for an RPC getTransactionCount request.
->>>>>>> 865bf908
 
 	EncryptedResponseGetBalance   []byte // The response for an RPC getBalance request, as a JSON object encrypted with the viewing key of the user.
 	EncryptedResponseCall         []byte // As above, but for an RPC call request.
