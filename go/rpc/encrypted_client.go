package rpc

import (
	"context"
	"crypto/rand"
	"encoding/json"
	"fmt"
	"reflect"

	"github.com/obscuronet/go-obscuro/go/common/log"

	"github.com/ethereum/go-ethereum/core/types"

	"github.com/ethereum/go-ethereum/rpc"

	"github.com/ethereum/go-ethereum/crypto"

	"github.com/ethereum/go-ethereum/common"
	"github.com/ethereum/go-ethereum/crypto/ecies"
)

const (
	// todo: this is a convenience for testnet testing and will eventually be retrieved from the L1
	enclavePublicKeyHex = "034d3b7e63a8bcd532ee3d1d6ecad9d67fca7821981a044551f0f0cbec74d0bc5e"
)

// for these methods, the RPC method's requests and responses should be encrypted
<<<<<<< HEAD
var sensitiveMethods = []string{RPCCall, RPCGetBalance, RPCGetTransactionByHash, RPCGetTxReceipt, RPCSendRawTransaction, RPCSubscribe, RPCEstimateGas}
=======
var sensitiveMethods = []string{
	RPCCall,
	RPCGetBalance,
	RPCGetTransactionByHash,
	RPCGetTransactionCount,
	RPCGetTxReceipt,
	RPCSendRawTransaction,
	RPCSubscribe,
}
>>>>>>> 865bf908

// EncRPCClient is a Client wrapper that implements Client but also has extra functionality for managing viewing key registration and decryption
type EncRPCClient struct {
	obscuroClient    Client
	enclavePublicKey *ecies.PublicKey // Used to encrypt messages destined to the enclave.
	viewingKey       *ViewingKey
}

// NewEncRPCClient sets up a client with a viewing key for encrypted communication (this submits the VK to the enclave)
func NewEncRPCClient(client Client, viewingKey *ViewingKey) (*EncRPCClient, error) {
	// todo: this is a convenience for testnet but needs to replaced by a parameter and/or retrieved from the target host
	enclPubECDSA, err := crypto.DecompressPubkey(common.Hex2Bytes(enclavePublicKeyHex))
	if err != nil {
		return nil, fmt.Errorf("failed to decompress key for RPC client: %w", err)
	}
	enclavePublicKey := ecies.ImportECDSAPublic(enclPubECDSA)

	encClient := &EncRPCClient{
		obscuroClient:    client,
		enclavePublicKey: enclavePublicKey,
		viewingKey:       viewingKey,
	}
	err = encClient.registerViewingKey()
	if err != nil {
		return nil, err
	}

	return encClient, nil
}

// Call handles JSON rpc requests without a context - see CallContext for details
func (c *EncRPCClient) Call(result interface{}, method string, args ...interface{}) error {
	return c.CallContext(nil, result, method, args...) //nolint:staticcheck
}

// CallContext is the main logic to execute JSON-RPC requests, the context can be nil.
// - if the method is sensitive it will encrypt the args before sending the request and then decrypts the response before returning
// - result must be a pointer so that package json can unmarshal into it. You can also pass nil, in which case the result is ignored.
// - callExec handles the delegated call, allows EncClient to use the same code for calling with or without a context
func (c *EncRPCClient) CallContext(ctx context.Context, result interface{}, method string, args ...interface{}) error {
	assertResultIsPointer(result)
	if !IsSensitiveMethod(method) {
		// for non-sensitive methods or when viewing keys are disabled we just delegate directly to the geth RPC client
		return c.executeRPCCall(ctx, result, method, args...)
	}

	// encode the params into a json blob and encrypt them
	encryptedParams, err := c.encryptArgs(args...)
	if err != nil {
		return fmt.Errorf("failed to encrypt args for %s call - %w", method, err)
	}

	// we set up a generic rawResult to receive the response (then we can decrypt it as necessary into the requested result type)
	var rawResult interface{}
	err = c.executeRPCCall(ctx, &rawResult, method, encryptedParams)
	if err != nil {
		return fmt.Errorf("%s rpc call failed - %w", method, err)
	}

	// if caller not interested in response, we're done
	if result == nil {
		return nil
	}

	if rawResult == nil {
		// note: some methods return nil for 'not found', caller can check for this Error type to verify
		return ErrNilResponse
	}

	// method is sensitive, so we decrypt it before unmarshalling the result
	decrypted, err := c.decryptResponse(rawResult)
	if err != nil {
		return fmt.Errorf("failed to decrypt response for %s call - %w", method, err)
	}

	// process the decrypted result to get the desired type and set it on the result pointer
	err = c.setResult(decrypted, result)
	if err != nil {
		return fmt.Errorf("failed to extract result from %s response: %w", method, err)
	}

	return nil
}

func (c *EncRPCClient) Subscribe(ctx context.Context, namespace string, ch interface{}, args ...interface{}) (*rpc.ClientSubscription, error) {
	if len(args) == 0 {
		return nil, fmt.Errorf("subscription did not specify its type")
	}

	subscriptionType := args[0]
	if subscriptionType != RPCSubscriptionTypeLogs {
		return nil, fmt.Errorf("only subscriptions of type %s are supported", RPCSubscriptionTypeLogs)
	}

	logCh, ok := ch.(chan *types.Log)
	if !ok {
		return nil, fmt.Errorf("expected a channel of type `chan *types.Log`, got %T", ch)
	}

	// TODO - #453 - Map incoming filters.FilterCriteria to a common.LogSubscription.

	encryptedParams, err := c.encryptArgs(args[1:]...)
	if err != nil {
		return nil, fmt.Errorf("failed to encrypt args for subscription in namespace %s - %w", namespace, err)
	}

	clientChannel := make(chan *types.Log)
	subscription, err := c.obscuroClient.Subscribe(ctx, namespace, clientChannel, subscriptionType, encryptedParams)
	if err != nil {
		return nil, err
	}

	go func() {
		for {
			select {
			case receivedLog := <-clientChannel:
				// Due to our reuse of the Geth log subscription API, we have to return the logs as types.Log objects, and not
				// encrypted bytes. To get around this, we place the encrypted log bytes into a "fake" log's data field.
				// TODO - #453 - Add decryption of logs here once it's added on the enclave side.
				var decryptedLogs []*types.Log
				err = json.Unmarshal(receivedLog.Data, &decryptedLogs)
				if err != nil {
					log.Error("could not unmarshall log from subscription. Cause: %s", err)
				}

				for _, decryptedLog := range decryptedLogs {
					logCh <- decryptedLog
				}

			case <-subscription.Err(): // This channel's sole purpose is to be closed when the subscription is unsubscribed.
				break
			}
		}
	}()

	return subscription, nil
}

func (c *EncRPCClient) executeRPCCall(ctx context.Context, result interface{}, method string, args ...interface{}) error {
	if ctx == nil {
		return c.obscuroClient.Call(result, method, args...)
	}
	return c.obscuroClient.CallContext(ctx, result, method, args...)
}

func (c *EncRPCClient) Stop() {
	c.obscuroClient.Stop()
}

func (c *EncRPCClient) Account() *common.Address {
	return c.viewingKey.Account
}

func (c *EncRPCClient) encryptArgs(args ...interface{}) ([]byte, error) {
	if len(args) == 0 {
		return nil, nil
	}

	paramsJSON, err := json.Marshal(args)
	if err != nil {
		return nil, fmt.Errorf("could not json encode request params: %w", err)
	}

	return c.encryptParamBytes(paramsJSON)
}

func (c *EncRPCClient) encryptParamBytes(params []byte) ([]byte, error) {
	encryptedParams, err := ecies.Encrypt(rand.Reader, c.enclavePublicKey, params, nil, nil)
	if err != nil {
		return nil, fmt.Errorf("could not encrypt the following request params with enclave public key: %s. Cause: %w", params, err)
	}
	return encryptedParams, nil
}

func (c *EncRPCClient) decryptResponse(resultBlob interface{}) ([]byte, error) {
	resultStr, ok := resultBlob.(string)
	if !ok {
		return nil, fmt.Errorf("expected hex string but result was of type %t instead, with value %s", resultBlob, resultBlob)
	}
	encryptedResult := common.Hex2Bytes(resultStr)

	decryptedResult, err := c.viewingKey.PrivateKey.Decrypt(encryptedResult, nil, nil)
	if err != nil {
		return nil, fmt.Errorf("failed to decrypt result with viewing key - %w", err)
	}

	return decryptedResult, nil
}

// setResult tries to cast/unmarshal data into the result pointer, based on its type
func (c *EncRPCClient) setResult(data []byte, result interface{}) error {
	switch result := result.(type) {
	case *string:
		*result = string(data)
		return nil

	case *interface{}:
		err := json.Unmarshal(data, result)
		if err != nil {
			// if unmarshal failed with generic return we can try to send it back as a string
			*result = string(data)
		}
		return nil

	default:
		// for any other type we attempt to json unmarshal it
		return json.Unmarshal(data, result)
	}
}

// registerViewingKey submits the viewing key with signature to the enclave, this must be called before the viewing key is usable
func (c *EncRPCClient) registerViewingKey() error {
	// TODO: Store signatures to be able to resubmit keys if they are evicted by the node?
	// We encrypt the viewing key bytes
	encryptedViewingKeyBytes, err := ecies.Encrypt(rand.Reader, c.enclavePublicKey, c.viewingKey.PublicKey, nil, nil)
	if err != nil {
		return fmt.Errorf("could not encrypt viewing key with enclave public key: %w", err)
	}

	var rpcErr error
	err = c.Call(&rpcErr, RPCAddViewingKey, encryptedViewingKeyBytes, c.viewingKey.SignedKey)
	if err != nil {
		return fmt.Errorf("could not add viewing key: %w", err)
	}
	return nil
}

// IsSensitiveMethod indicates whether the RPC method's requests and responses should be encrypted.
func IsSensitiveMethod(method string) bool {
	for _, m := range sensitiveMethods {
		if m == method {
			return true
		}
	}
	return false
}

func assertResultIsPointer(result interface{}) {
	// result MUST be an initialized pointer else call won't be able to return it
	if result != nil {
		// todo: replace these panics with an error for invalid usage (same behaviour as json.Unmarshal())
		if reflect.ValueOf(result).Kind() != reflect.Ptr {
			// we panic if result is not a pointer, this is a coding mistake and we want to fail fast during development
			panic("result MUST be a pointer else Call cannot populate it")
		}
		if reflect.ValueOf(result).IsNil() {
			// we panic if result is a nil pointer, cannot unmarshall json to it. Pointer must be initialized.
			// if you see this then the calling code probably used: `var resObj *ResType` instead of: `var resObj ResType`
			panic("result pointer must be initialized else Call cannot populate it")
		}
	}
}<|MERGE_RESOLUTION|>--- conflicted
+++ resolved
@@ -25,9 +25,6 @@
 )
 
 // for these methods, the RPC method's requests and responses should be encrypted
-<<<<<<< HEAD
-var sensitiveMethods = []string{RPCCall, RPCGetBalance, RPCGetTransactionByHash, RPCGetTxReceipt, RPCSendRawTransaction, RPCSubscribe, RPCEstimateGas}
-=======
 var sensitiveMethods = []string{
 	RPCCall,
 	RPCGetBalance,
@@ -36,8 +33,8 @@
 	RPCGetTxReceipt,
 	RPCSendRawTransaction,
 	RPCSubscribe,
-}
->>>>>>> 865bf908
+	RPCEstimateGas,
+}
 
 // EncRPCClient is a Client wrapper that implements Client but also has extra functionality for managing viewing key registration and decryption
 type EncRPCClient struct {
