--- conflicted
+++ resolved
@@ -55,14 +55,9 @@
 	ethClient     ethadapter.EthClient // For communication with the L1 node
 	enclaveClient common.Enclave       // For communication with the enclave
 
-<<<<<<< HEAD
 	// control the host lifecycle
 	interrupter   breaker.Interface
 	shutdownGroup sync.WaitGroup
-=======
-	// shutdown long-running process loops
-	exitHostCh chan bool
->>>>>>> 69458bfd
 
 	// ignore incoming requests
 	stopControl *stopcontrol.StopControl
@@ -145,7 +140,10 @@
 
 // Start validates the host config and starts the Host in a go routine - immediately returns after
 func (h *host) Start() error {
-<<<<<<< HEAD
+	if h.stopControl.IsStopping() {
+		return responses.ToInternalError(fmt.Errorf("requested Start with the host stopping"))
+	}
+
 	h.interrupter = breaker.Multiplex(
 		breaker.BreakBySignal(
 			os.Kill,
@@ -153,11 +151,6 @@
 		),
 	)
 
-=======
-	if h.stopControl.IsStopping() {
-		return responses.ToInternalError(fmt.Errorf("requested Start with the host stopping"))
-	}
->>>>>>> 69458bfd
 	h.validateConfig()
 
 	tomlConfig, err := toml.Marshal(h.config)
@@ -305,16 +298,13 @@
 	h.logEventManager.RemoveSubscription(id)
 }
 
-<<<<<<< HEAD
-func (h *host) Stop() {
+func (h *host) Stop() error {
+	// block all incoming requests
+	h.stopControl.Stop()
+
 	h.logger.Info("Host received a stop command. Attempting shutdown...")
 	h.interrupter.Close()
 	h.shutdownGroup.Wait()
-=======
-func (h *host) Stop() error {
-	// block all incoming requests
-	h.stopControl.Stop()
->>>>>>> 69458bfd
 
 	if err := h.p2p.StopListening(); err != nil {
 		h.logger.Error("failed to close transaction P2P listener cleanly", log.ErrKey, err)
@@ -449,15 +439,8 @@
 				h.logger.Error("Could not handle batch request. ", log.ErrKey, err)
 			}
 
-<<<<<<< HEAD
 		case <-h.interrupter.Done():
 			blockStream.Stop()
-=======
-		case <-h.exitHostCh:
-			// make sure the blockstream is shutdown first
-			blockStream.Stop()
-			h.logger.Info("Shutting down: Stopped listening for blocks, batches and transactions.")
->>>>>>> 69458bfd
 			return
 		}
 	}
