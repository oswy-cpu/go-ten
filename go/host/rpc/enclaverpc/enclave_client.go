--- conflicted
+++ resolved
@@ -162,13 +162,8 @@
 	return nil
 }
 
-<<<<<<< HEAD
-func (c *Client) SubmitBlock(block types.Block, receipts types.Receipts, isLatest bool) (*common.BlockSubmissionResponse, error) {
-	timeoutCtx, cancel := context.WithTimeout(context.Background(), c.config.EnclaveRPCTimeout+(5*time.Minute))
-=======
-func (c *Client) SubmitL1Block(block types.Block, isLatest bool) (*common.BlockSubmissionResponse, error) {
-	timeoutCtx, cancel := context.WithTimeout(context.Background(), c.config.EnclaveRPCTimeout)
->>>>>>> 9e497728
+func (c *Client) SubmitL1Block(block types.Block, receipts types.Receipts, isLatest bool) (*common.BlockSubmissionResponse, error) {
+	timeoutCtx, cancel := context.WithTimeout(context.Background(), c.config.EnclaveRPCTimeout)
 	defer cancel()
 
 	var buffer bytes.Buffer
@@ -176,16 +171,12 @@
 		return nil, fmt.Errorf("could not encode block. Cause: %w", err)
 	}
 
-<<<<<<< HEAD
 	serialized, err := rlp.EncodeToBytes(receipts)
 	if err != nil {
 		return nil, fmt.Errorf("could not encode receipts. Cause: %w", err)
 	}
 
-	response, err := c.protoClient.SubmitBlock(timeoutCtx, &generated.SubmitBlockRequest{EncodedBlock: buffer.Bytes(), EncodedReceipts: serialized, IsLatest: isLatest})
-=======
-	response, err := c.protoClient.SubmitL1Block(timeoutCtx, &generated.SubmitBlockRequest{EncodedBlock: buffer.Bytes(), IsLatest: isLatest})
->>>>>>> 9e497728
+	response, err := c.protoClient.SubmitL1Block(timeoutCtx, &generated.SubmitBlockRequest{EncodedBlock: buffer.Bytes(), EncodedReceipts: serialized, IsLatest: isLatest})
 	if err != nil {
 		return nil, fmt.Errorf("could not submit block. Cause: %w", err)
 	}
