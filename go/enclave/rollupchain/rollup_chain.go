--- conflicted
+++ resolved
@@ -330,23 +330,19 @@
 		}
 	}
 
-	fromBlock := rc.storage.Proof(rc.storage.ParentRollup(rollup))
-	toBlock := rc.storage.Proof(rollup)
-
 	// always process deposits last, either on top of the rollup produced speculatively or the newly created rollup
 	// process deposits from the fromBlock of the parent to the current block (which is the fromBlock of the new rollup)
 	parent, found := rc.storage.ParentRollup(rollup)
 	if !found {
 		rc.logger.Crit("Sanity check. Rollup has no parent.")
 	}
+
+	fromBlock := rc.storage.Proof(parent)
+	toBlock := rc.storage.Proof(rollup)
+
 	depositTxs := rc.bridge.ExtractDeposits(
-<<<<<<< HEAD
 		fromBlock,
 		toBlock,
-=======
-		rc.storage.Proof(parent),
-		rc.storage.Proof(rollup),
->>>>>>> 5f97c1a4
 		rc.storage,
 		stateDB,
 	)
@@ -404,7 +400,7 @@
 					failingTx.AccessList(),
 					false)
 
-				sdb := rc.storage.CreateStateDB(rc.storage.ParentRollup(rollup).Hash())
+				sdb := rc.storage.CreateStateDB(parent.Hash())
 				_, err := evm.ExecuteOffChainCall(&txCallMessage, sdb, rollup.Header, rc.storage, rc.chainConfig, rc.logger)
 				rc.logger.Crit("Synthetic transaction failed!", log.ErrKey, err)
 			}
