package enclave

import (
	"context"
	"encoding/json"
	"errors"
	"fmt"
	"net"

	"github.com/ethereum/go-ethereum/core/types"
	"github.com/ethereum/go-ethereum/rlp"
	"github.com/obscuronet/go-obscuro/go/common"
	"github.com/obscuronet/go-obscuro/go/common/log"
	"github.com/obscuronet/go-obscuro/go/common/rpc"
	"github.com/obscuronet/go-obscuro/go/common/rpc/generated"
	"github.com/obscuronet/go-obscuro/go/config"
	"github.com/obscuronet/go-obscuro/go/enclave/evm"
	"github.com/obscuronet/go-obscuro/go/ethadapter/erc20contractlib"
	"github.com/obscuronet/go-obscuro/go/ethadapter/mgmtcontractlib"
	"google.golang.org/grpc"

	gethcommon "github.com/ethereum/go-ethereum/common"
	gethlog "github.com/ethereum/go-ethereum/log"
	gethrpc "github.com/ethereum/go-ethereum/rpc"
)

// Receives RPC calls to the enclave process and relays them to the enclave.Enclave.
type server struct {
	generated.UnimplementedEnclaveProtoServer
	enclave   common.Enclave
	rpcServer *grpc.Server
	logger    gethlog.Logger
}

// StartServer starts a server on the given port on a separate thread. It creates an enclave.Enclave for the provided nodeID,
// and uses it to respond to incoming RPC messages from the host.
func StartServer(enclaveConfig config.EnclaveConfig, mgmtContractLib mgmtcontractlib.MgmtContractLib, erc20ContractLib erc20contractlib.ERC20ContractLib, logger gethlog.Logger) (func(), error) {
	lis, err := net.Listen("tcp", enclaveConfig.Address)
	if err != nil {
		return nil, fmt.Errorf("enclave RPC server could not listen on port: %w", err)
	}

	enclaveServer := server{
		enclave:   NewEnclave(enclaveConfig, mgmtContractLib, erc20ContractLib, logger),
		rpcServer: grpc.NewServer(),
		logger:    logger,
	}
	generated.RegisterEnclaveProtoServer(enclaveServer.rpcServer, &enclaveServer)

	go func(lis net.Listener) {
		logger.Info(fmt.Sprintf("Enclave server listening on address %s.", enclaveConfig.Address))
		err = enclaveServer.rpcServer.Serve(lis)
		if err != nil {
			logger.Info("enclave RPC server could not serve", log.ErrKey, err)
		}
	}(lis)

	closeHandle := func() {
		go enclaveServer.Stop(context.Background(), nil) //nolint:errcheck
	}

	return closeHandle, nil
}

// Status returns the current status of the server as an enum value (see common.Status for details)
func (s *server) Status(context.Context, *generated.StatusRequest) (*generated.StatusResponse, error) {
	errStr := ""
	status, err := s.enclave.Status()
	if err != nil {
		errStr = err.Error()
	}
	return &generated.StatusResponse{Status: int32(status), Error: errStr}, nil
}

func (s *server) Attestation(context.Context, *generated.AttestationRequest) (*generated.AttestationResponse, error) {
	attestation, err := s.enclave.Attestation()
	if err != nil {
		return nil, err
	}
	msg := rpc.ToAttestationReportMsg(attestation)
	return &generated.AttestationResponse{AttestationReportMsg: &msg}, nil
}

func (s *server) GenerateSecret(context.Context, *generated.GenerateSecretRequest) (*generated.GenerateSecretResponse, error) {
	secret, err := s.enclave.GenerateSecret()
	if err != nil {
		return nil, err
	}
	return &generated.GenerateSecretResponse{EncryptedSharedEnclaveSecret: secret}, nil
}

func (s *server) InitEnclave(_ context.Context, request *generated.InitEnclaveRequest) (*generated.InitEnclaveResponse, error) {
	errStr := ""
	if err := s.enclave.InitEnclave(request.EncryptedSharedEnclaveSecret); err != nil {
		errStr = err.Error()
	}
	return &generated.InitEnclaveResponse{Error: errStr}, nil
}

func (s *server) ProduceGenesis(_ context.Context, request *generated.ProduceGenesisRequest) (*generated.ProduceGenesisResponse, error) {
	genesisRollup, err := s.enclave.ProduceGenesis(gethcommon.BytesToHash(request.GetBlockHash()))
	if err != nil {
		return nil, err
	}

	blockSubmissionResponse, err := rpc.ToBlockSubmissionResponseMsg(genesisRollup)
	if err != nil {
		return nil, err
	}

	return &generated.ProduceGenesisResponse{BlockSubmissionResponse: &blockSubmissionResponse}, nil
}

func (s *server) Start(_ context.Context, request *generated.StartRequest) (*generated.StartResponse, error) {
	bl := s.decodeBlock(request.EncodedBlock)
	err := s.enclave.Start(bl)
	if err != nil {
		return nil, err
	}
	return &generated.StartResponse{}, nil
}

func (s *server) SubmitBlock(_ context.Context, request *generated.SubmitBlockRequest) (*generated.SubmitBlockResponse, error) {
	bl := s.decodeBlock(request.EncodedBlock)
	receipts := s.decodeReceipts(request.EncodedReceipts)
	blockSubmissionResponse, err := s.enclave.SubmitBlock(bl, receipts, request.IsLatest)
	if err != nil {
		var rejErr *common.BlockRejectError
		isReject := errors.As(err, &rejErr)
		if isReject {
			// todo: we should avoid errors in response messages and use the gRPC error objects for this stuff (standardized across all enclave responses)
			msg, err := rpc.ToBlockSubmissionRejectionMsg(rejErr)
			if err == nil {
				// send back reject err response
				return &generated.SubmitBlockResponse{BlockSubmissionResponse: &msg}, nil
			}
			s.logger.Warn("failed to process the BlockRejectError, falling back to original error")
		}
		return nil, err
	}

	msg, err := rpc.ToBlockSubmissionResponseMsg(blockSubmissionResponse)
	if err != nil {
		return nil, err
	}
	return &generated.SubmitBlockResponse{BlockSubmissionResponse: &msg}, nil
}

func (s *server) SubmitTx(_ context.Context, request *generated.SubmitTxRequest) (*generated.SubmitTxResponse, error) {
	encryptedHash, err := s.enclave.SubmitTx(request.EncryptedTx)
	return &generated.SubmitTxResponse{EncryptedHash: encryptedHash}, err
}

func (s *server) ExecuteOffChainTransaction(_ context.Context, request *generated.OffChainRequest) (*generated.OffChainResponse, error) {
	result, err := s.enclave.ExecuteOffChainTransaction(request.EncryptedParams)
	if err != nil {
		// handle complex errors from the EVM
		errResponse, processErr := serializeEVMError(err)
		if processErr != nil {
			// unable to serialize the error
			return nil, fmt.Errorf("unable to serialise the EVM error - %w", processErr)
		}
		return &generated.OffChainResponse{Error: errResponse}, nil
	}
	return &generated.OffChainResponse{Result: result}, nil
}

func (s *server) GetTransactionCount(_ context.Context, request *generated.GetTransactionCountRequest) (*generated.GetTransactionCountResponse, error) {
	result, err := s.enclave.GetTransactionCount(request.EncryptedParams)
	if err != nil {
		return nil, err
	}
	return &generated.GetTransactionCountResponse{Result: result}, nil
}

func (s *server) Stop(context.Context, *generated.StopRequest) (*generated.StopResponse, error) {
	defer s.rpcServer.GracefulStop()
	err := s.enclave.Stop()
	return &generated.StopResponse{}, err
}

func (s *server) GetTransaction(_ context.Context, request *generated.GetTransactionRequest) (*generated.GetTransactionResponse, error) {
	encryptedTx, err := s.enclave.GetTransaction(request.EncryptedParams)
	if err != nil {
		return nil, err
	}
	return &generated.GetTransactionResponse{EncryptedTx: encryptedTx}, nil
}

func (s *server) GetTransactionReceipt(_ context.Context, request *generated.GetTransactionReceiptRequest) (*generated.GetTransactionReceiptResponse, error) {
	encryptedTxReceipt, err := s.enclave.GetTransactionReceipt(request.EncryptedParams)
	if err != nil {
		return nil, err
	}
	return &generated.GetTransactionReceiptResponse{EncryptedTxReceipt: encryptedTxReceipt}, nil
}

func (s *server) GetRollup(_ context.Context, request *generated.GetRollupRequest) (*generated.GetRollupResponse, error) {
	extRollup, err := s.enclave.GetRollup(gethcommon.BytesToHash(request.RollupHash))
	if err != nil {
		return nil, err
	}

	extRollupMsg := rpc.ToExtRollupMsg(extRollup)
	return &generated.GetRollupResponse{ExtRollup: &extRollupMsg}, nil
}

func (s *server) AddViewingKey(_ context.Context, request *generated.AddViewingKeyRequest) (*generated.AddViewingKeyResponse, error) {
	err := s.enclave.AddViewingKey(request.ViewingKey, request.Signature)
	if err != nil {
		return nil, err
	}
	return &generated.AddViewingKeyResponse{}, nil
}

func (s *server) GetBalance(_ context.Context, request *generated.GetBalanceRequest) (*generated.GetBalanceResponse, error) {
	encryptedBalance, err := s.enclave.GetBalance(request.EncryptedParams)
	if err != nil {
		return nil, err
	}
	return &generated.GetBalanceResponse{EncryptedBalance: encryptedBalance}, nil
}

func (s *server) GetCode(_ context.Context, request *generated.GetCodeRequest) (*generated.GetCodeResponse, error) {
	address := gethcommon.BytesToAddress(request.Address)
	rollupHash := gethcommon.BytesToHash(request.RollupHash)

	code, err := s.enclave.GetCode(address, &rollupHash)
	if err != nil {
		return nil, err
	}
	return &generated.GetCodeResponse{Code: code}, nil
}

func (s *server) Subscribe(_ context.Context, req *generated.SubscribeRequest) (*generated.SubscribeResponse, error) {
	err := s.enclave.Subscribe(gethrpc.ID(req.Id), req.EncryptedSubscription)
	return &generated.SubscribeResponse{}, err
}

func (s *server) Unsubscribe(_ context.Context, req *generated.UnsubscribeRequest) (*generated.UnsubscribeResponse, error) {
	err := s.enclave.Unsubscribe(gethrpc.ID(req.Id))
	return &generated.UnsubscribeResponse{}, err
}

func (s *server) EstimateGas(_ context.Context, req *generated.EstimateGasRequest) (*generated.EstimateGasResponse, error) {
	encryptedBalance, err := s.enclave.EstimateGas(req.EncryptedParams)
	if err != nil {
		// handle complex errors from the EVM
		errResponse, processErr := serializeEVMError(err)
		if processErr != nil {
			// unable to serialize the error
			return nil, fmt.Errorf("unable to serialise the EVM error - %w", processErr)
		}
		return &generated.EstimateGasResponse{Error: errResponse}, nil
	}
	return &generated.EstimateGasResponse{EncryptedResponse: encryptedBalance}, nil
}

func (s *server) GetLogs(_ context.Context, req *generated.GetLogsRequest) (*generated.GetLogsResponse, error) {
	encryptedLogs, err := s.enclave.GetLogs(req.EncryptedParams)
	if err != nil {
		return nil, err
	}
	return &generated.GetLogsResponse{EncryptedResponse: encryptedLogs}, nil
}

func (s *server) HealthCheck(_ context.Context, _ *generated.EmptyArgs) (*generated.HealthCheckResponse, error) {
	healthy, err := s.enclave.HealthCheck()
	if err != nil {
		return nil, err
	}
	return &generated.HealthCheckResponse{Status: healthy}, nil
}

func (s *server) decodeBlock(encodedBlock []byte) types.Block {
	block := types.Block{}
	err := rlp.DecodeBytes(encodedBlock, &block)
	if err != nil {
		s.logger.Info("failed to decode block sent to enclave", log.ErrKey, err)
	}
	return block
}

<<<<<<< HEAD
func (s *server) decodeReceipts(encodedReceipts []byte) types.Receipts {
	receipts := make(types.Receipts, 0)

	err := rlp.DecodeBytes(encodedReceipts, &receipts)
	if err != nil {
		s.logger.Crit("failed to decode receipts sent to enclave", log.ErrKey, err)
	}

	return receipts
=======
// serializeEVMError serialises EVM errors into the RPC response
// always returns a SerialisableError byte slice
func serializeEVMError(err error) ([]byte, error) {
	var errReturn interface{}

	// check if it's a serialized error and handle any error wrapping that might have occurred
	var e evm.SerialisableError
	if ok := errors.As(err, &e); ok {
		errReturn = e
	} else {
		// it's a generic error, serialise it
		errReturn = evm.SerialisableError{Err: err.Error()}
	}

	// serialise the error object returned by the evm into a json
	errSerializedBytes, marshallErr := json.Marshal(errReturn)
	if marshallErr != nil {
		return nil, marshallErr
	}
	return errSerializedBytes, nil
>>>>>>> 5f97c1a4
}<|MERGE_RESOLUTION|>--- conflicted
+++ resolved
@@ -281,7 +281,6 @@
 	return block
 }
 
-<<<<<<< HEAD
 func (s *server) decodeReceipts(encodedReceipts []byte) types.Receipts {
 	receipts := make(types.Receipts, 0)
 
@@ -291,7 +290,8 @@
 	}
 
 	return receipts
-=======
+}
+
 // serializeEVMError serialises EVM errors into the RPC response
 // always returns a SerialisableError byte slice
 func serializeEVMError(err error) ([]byte, error) {
@@ -312,5 +312,4 @@
 		return nil, marshallErr
 	}
 	return errSerializedBytes, nil
->>>>>>> 5f97c1a4
 }