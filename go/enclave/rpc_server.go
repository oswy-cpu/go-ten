package enclave

import (
	"context"
	"encoding/json"
	"errors"
	"fmt"
	"net"

	"github.com/ethereum/go-ethereum/core/types"
	"github.com/ethereum/go-ethereum/rlp"
	"github.com/obscuronet/go-obscuro/go/common"
	"github.com/obscuronet/go-obscuro/go/common/log"
	"github.com/obscuronet/go-obscuro/go/common/rpc"
	"github.com/obscuronet/go-obscuro/go/common/rpc/generated"
	"github.com/obscuronet/go-obscuro/go/common/tracers"

	"google.golang.org/grpc"

	gethcommon "github.com/ethereum/go-ethereum/common"
	gethlog "github.com/ethereum/go-ethereum/log"
	gethrpc "github.com/ethereum/go-ethereum/rpc"
)

// RPCServer receives RPC calls to the enclave process and relays them to the enclave.Enclave.
type RPCServer struct {
	generated.UnimplementedEnclaveProtoServer
	enclave       common.Enclave
	grpcServer    *grpc.Server
	logger        gethlog.Logger
	listenAddress string
}

// NewEnclaveRPCServer prepares an enclave RPCServer (doesn't start listening until `StartServer` is called
func NewEnclaveRPCServer(listenAddress string, enclave common.Enclave, logger gethlog.Logger) *RPCServer {
	return &RPCServer{
		enclave:       enclave,
		grpcServer:    grpc.NewServer(),
		logger:        logger,
		listenAddress: listenAddress,
	}
}

// StartServer starts a RPCServer on the given port on a separate thread. It creates an enclave.Enclave for the provided nodeID,
// and uses it to respond to incoming RPC messages from the host.
func (s *RPCServer) StartServer() error {
	lis, err := net.Listen("tcp", s.listenAddress)
	if err != nil {
		return fmt.Errorf("RPCServer could not listen on port: %w", err)
	}
	generated.RegisterEnclaveProtoServer(s.grpcServer, s)

	go func(lis net.Listener) {
		s.logger.Info(fmt.Sprintf("RPCServer listening on address %s.", s.listenAddress))
		err = s.grpcServer.Serve(lis)
		if err != nil {
			s.logger.Info("RPCServer could not serve", log.ErrKey, err)
		}
	}(lis)

	return nil
}

// Status returns the current status of the RPCServer as an enum value (see common.Status for details)
func (s *RPCServer) Status(context.Context, *generated.StatusRequest) (*generated.StatusResponse, error) {
	errStr := ""
	status, err := s.enclave.Status()
	if err != nil {
		errStr = err.Error()
	}
	return &generated.StatusResponse{Status: int32(status), Error: errStr}, nil
}

func (s *RPCServer) Attestation(context.Context, *generated.AttestationRequest) (*generated.AttestationResponse, error) {
	attestation, err := s.enclave.Attestation()
	if err != nil {
		return nil, err
	}
	msg := rpc.ToAttestationReportMsg(attestation)
	return &generated.AttestationResponse{AttestationReportMsg: &msg}, nil
}

func (s *RPCServer) GenerateSecret(context.Context, *generated.GenerateSecretRequest) (*generated.GenerateSecretResponse, error) {
	secret, err := s.enclave.GenerateSecret()
	if err != nil {
		return nil, err
	}
	return &generated.GenerateSecretResponse{EncryptedSharedEnclaveSecret: secret}, nil
}

func (s *RPCServer) InitEnclave(_ context.Context, request *generated.InitEnclaveRequest) (*generated.InitEnclaveResponse, error) {
	errStr := ""
	if err := s.enclave.InitEnclave(request.EncryptedSharedEnclaveSecret); err != nil {
		errStr = err.Error()
	}
	return &generated.InitEnclaveResponse{Error: errStr}, nil
}

func (s *RPCServer) SubmitL1Block(_ context.Context, request *generated.SubmitBlockRequest) (*generated.SubmitBlockResponse, error) {
	bl := s.decodeBlock(request.EncodedBlock)
	receipts := s.decodeReceipts(request.EncodedReceipts)
	blockSubmissionResponse, err := s.enclave.SubmitL1Block(bl, receipts, request.IsLatest)
	if err != nil {
		var rejErr *common.BlockRejectError
		isReject := errors.As(err, &rejErr)
		if isReject {
			// todo (@stefan) - we should avoid errors in response messages and use the gRPC error objects for this stuff
			//  (standardized across all enclave responses)
			msg, err := rpc.ToBlockSubmissionRejectionMsg(rejErr)
			if err == nil {
				// send back reject err response
				return &generated.SubmitBlockResponse{BlockSubmissionResponse: &msg}, nil
			}
			s.logger.Warn("failed to process the BlockRejectError, falling back to original error")
		}
		return nil, err
	}

	msg, err := rpc.ToBlockSubmissionResponseMsg(blockSubmissionResponse)
	if err != nil {
		return nil, err
	}
	return &generated.SubmitBlockResponse{BlockSubmissionResponse: msg}, nil
}

func (s *RPCServer) SubmitTx(_ context.Context, request *generated.SubmitTxRequest) (*generated.SubmitTxResponse, error) {
	enclaveResponse := s.enclave.SubmitTx(request.EncryptedTx)
	return &generated.SubmitTxResponse{EncodedEnclaveResponse: enclaveResponse.Encode()}, nil
}

func (s *RPCServer) SubmitBatch(_ context.Context, request *generated.SubmitBatchRequest) (*generated.SubmitBatchResponse, error) {
	batch := rpc.FromExtBatchMsg(request.Batch)
	return &generated.SubmitBatchResponse{}, s.enclave.SubmitBatch(batch)
}

func (s *RPCServer) ObsCall(_ context.Context, request *generated.ObsCallRequest) (*generated.ObsCallResponse, error) {
	enclaveResp := s.enclave.ObsCall(request.EncryptedParams)
	return &generated.ObsCallResponse{EncodedEnclaveResponse: enclaveResp.Encode()}, nil
}

func (s *RPCServer) GetTransactionCount(_ context.Context, request *generated.GetTransactionCountRequest) (*generated.GetTransactionCountResponse, error) {
	enclaveResp := s.enclave.GetTransactionCount(request.EncryptedParams)
	return &generated.GetTransactionCountResponse{EncodedEnclaveResponse: enclaveResp.Encode()}, nil
}

func (s *RPCServer) Stop(context.Context, *generated.StopRequest) (*generated.StopResponse, error) {
	defer s.grpcServer.GracefulStop()
	err := s.enclave.Stop()
	return &generated.StopResponse{}, err
}

func (s *RPCServer) GetTransaction(_ context.Context, request *generated.GetTransactionRequest) (*generated.GetTransactionResponse, error) {
	enclaveResp := s.enclave.GetTransaction(request.EncryptedParams)
	return &generated.GetTransactionResponse{EncodedEnclaveResponse: enclaveResp.Encode()}, nil
}

func (s *RPCServer) GetTransactionReceipt(_ context.Context, request *generated.GetTransactionReceiptRequest) (*generated.GetTransactionReceiptResponse, error) {
	enclaveResponse := s.enclave.GetTransactionReceipt(request.EncryptedParams)
	return &generated.GetTransactionReceiptResponse{EncodedEnclaveResponse: enclaveResponse.Encode()}, nil
}

func (s *RPCServer) AddViewingKey(_ context.Context, request *generated.AddViewingKeyRequest) (*generated.AddViewingKeyResponse, error) {
	err := s.enclave.AddViewingKey(request.ViewingKey, request.Signature)
	if err != nil {
		return nil, err
	}
	return &generated.AddViewingKeyResponse{}, nil
}

func (s *RPCServer) GetBalance(_ context.Context, request *generated.GetBalanceRequest) (*generated.GetBalanceResponse, error) {
	enclaveResp := s.enclave.GetBalance(request.EncryptedParams)
	return &generated.GetBalanceResponse{EncodedEnclaveResponse: enclaveResp.Encode()}, nil
}

func (s *RPCServer) GetCode(_ context.Context, request *generated.GetCodeRequest) (*generated.GetCodeResponse, error) {
	address := gethcommon.BytesToAddress(request.Address)
	rollupHash := gethcommon.BytesToHash(request.RollupHash)

	code, err := s.enclave.GetCode(address, &rollupHash)
	if err != nil {
		return nil, err
	}
	return &generated.GetCodeResponse{Code: code}, nil
}

func (s *RPCServer) Subscribe(_ context.Context, req *generated.SubscribeRequest) (*generated.SubscribeResponse, error) {
	err := s.enclave.Subscribe(gethrpc.ID(req.Id), req.EncryptedSubscription)
	return &generated.SubscribeResponse{}, err
}

func (s *RPCServer) Unsubscribe(_ context.Context, req *generated.UnsubscribeRequest) (*generated.UnsubscribeResponse, error) {
	err := s.enclave.Unsubscribe(gethrpc.ID(req.Id))
	return &generated.UnsubscribeResponse{}, err
}

func (s *RPCServer) EstimateGas(_ context.Context, req *generated.EstimateGasRequest) (*generated.EstimateGasResponse, error) {
	enclaveResp := s.enclave.EstimateGas(req.EncryptedParams)
	return &generated.EstimateGasResponse{EncodedEnclaveResponse: enclaveResp.Encode()}, nil
}

func (s *RPCServer) GetLogs(_ context.Context, req *generated.GetLogsRequest) (*generated.GetLogsResponse, error) {
	enclaveResp := s.enclave.GetLogs(req.EncryptedParams)
	return &generated.GetLogsResponse{EncodedEnclaveResponse: enclaveResp.Encode()}, nil
}

func (s *RPCServer) HealthCheck(_ context.Context, _ *generated.EmptyArgs) (*generated.HealthCheckResponse, error) {
	healthy, err := s.enclave.HealthCheck()
	if err != nil {
		return nil, err
	}
	return &generated.HealthCheckResponse{Status: healthy}, nil
}

func (s *RPCServer) CreateRollup(_ context.Context, _ *generated.CreateRollupRequest) (*generated.CreateRollupResponse, error) {
	rollup, err := s.enclave.CreateRollup()

	msg := rpc.ToExtRollupMsg(rollup)

	return &generated.CreateRollupResponse{
		Msg: &msg,
	}, err
}

func (s *RPCServer) CreateBatch(_ context.Context, _ *generated.CreateBatchRequest) (*generated.CreateBatchResponse, error) {
	rollup, err := s.enclave.CreateBatch()

	msg := rpc.ToExtBatchMsg(rollup)

	return &generated.CreateBatchResponse{
		Msg: &msg,
	}, err
}

func (s *RPCServer) DebugTraceTransaction(_ context.Context, req *generated.DebugTraceTransactionRequest) (*generated.DebugTraceTransactionResponse, error) {
	txHash := gethcommon.BytesToHash(req.TxHash)
	var config tracers.TraceConfig

	err := json.Unmarshal(req.Config, &config)
	if err != nil {
		return &generated.DebugTraceTransactionResponse{}, fmt.Errorf("unable to unmarshall config - %w", err)
	}

	traceTx, err := s.enclave.DebugTraceTransaction(txHash, &config)

	return &generated.DebugTraceTransactionResponse{Msg: string(traceTx)}, err
}

<<<<<<< HEAD
func (s *RPCServer) StreamBatches(request *generated.StreamBatchesRequest, stream generated.EnclaveProto_StreamBatchesServer) error {
	var fromHash *common.L2BatchHash = nil
	if request.KnownHead != nil {
		knownHead := gethcommon.BytesToHash(request.KnownHead)
		fromHash = &knownHead
	}

	batchChan, stop := s.enclave.StreamBatches(fromHash)
	defer stop()

	for {
		batchResp, ok := <-batchChan
		if !ok {
			s.logger.Info("Enclave closed batch channel.")
			break
		}

		encoded, err := json.Marshal(batchResp)
		if err != nil {
			s.logger.Error("Error marshalling batch response", log.ErrKey, err)
			close(batchChan)
			return nil
		}

		if err := stream.Send(&generated.EncodedBatch{Batch: encoded}); err != nil {
			s.logger.Error("Failed streaming batch back to client", log.ErrKey, err)
			close(batchChan)

			// not quite sure there is any point to this, we failed to send a batch
			// so error will probably not get sent either.
			return err
		}
	}

	return nil
=======
func (s *RPCServer) DebugEventLogRelevancy(_ context.Context, req *generated.DebugEventLogRelevancyRequest) (*generated.DebugEventLogRelevancyResponse, error) {
	txHash := gethcommon.BytesToHash(req.TxHash)

	logs, err := s.enclave.DebugEventLogRelevancy(txHash)

	return &generated.DebugEventLogRelevancyResponse{Msg: string(logs)}, err
>>>>>>> a1a30083
}

func (s *RPCServer) decodeBlock(encodedBlock []byte) types.Block {
	block := types.Block{}
	err := rlp.DecodeBytes(encodedBlock, &block)
	if err != nil {
		s.logger.Info("failed to decode block sent to enclave", log.ErrKey, err)
	}
	return block
}

// decodeReceipts - converts the rlp encoded bytes to receipts if possible.
func (s *RPCServer) decodeReceipts(encodedReceipts []byte) types.Receipts {
	receipts := make(types.Receipts, 0)

	err := rlp.DecodeBytes(encodedReceipts, &receipts)
	if err != nil {
		s.logger.Crit("failed to decode receipts sent to enclave", log.ErrKey, err)
	}

	return receipts
}<|MERGE_RESOLUTION|>--- conflicted
+++ resolved
@@ -245,7 +245,6 @@
 	return &generated.DebugTraceTransactionResponse{Msg: string(traceTx)}, err
 }
 
-<<<<<<< HEAD
 func (s *RPCServer) StreamBatches(request *generated.StreamBatchesRequest, stream generated.EnclaveProto_StreamBatchesServer) error {
 	var fromHash *common.L2BatchHash = nil
 	if request.KnownHead != nil {
@@ -281,14 +280,14 @@
 	}
 
 	return nil
-=======
+}
+
 func (s *RPCServer) DebugEventLogRelevancy(_ context.Context, req *generated.DebugEventLogRelevancyRequest) (*generated.DebugEventLogRelevancyResponse, error) {
 	txHash := gethcommon.BytesToHash(req.TxHash)
 
 	logs, err := s.enclave.DebugEventLogRelevancy(txHash)
 
 	return &generated.DebugEventLogRelevancyResponse{Msg: string(logs)}, err
->>>>>>> a1a30083
 }
 
 func (s *RPCServer) decodeBlock(encodedBlock []byte) types.Block {
