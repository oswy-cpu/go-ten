--- conflicted
+++ resolved
@@ -6,41 +6,6 @@
 
 // Runs an Obscuro host as a standalone process.
 func main() {
-<<<<<<< HEAD
-	setLogs()
-	config := parseCLIArgs()
-
-	nodeID := common.BytesToAddress([]byte(*config.nodeID))
-	hostCfg := host.AggregatorCfg{
-		GossipRoundDuration:  time.Duration(*config.gossipRoundNanos),
-		ClientRPCTimeoutSecs: *config.rpcTimeoutSecs,
-		HasRPC:               true,
-		RPCAddress:           config.clientServerAddr,
-	}
-
-	nodeWallet := wallet.NewInMemoryWallet(*config.privateKeyString)
-	contractAddr := common.HexToAddress(*config.contractAddress)
-	l1Client, err := ethclient.NewEthClient(nodeID, "127.0.0.1", 7545, nodeWallet, &contractAddr)
-	if err != nil {
-		panic(err)
-	}
-	enclaveClient := host.NewEnclaveRPCClient(*config.enclaveAddr, host.ClientRPCTimeoutSecs*time.Second, nodeID)
-	aggP2P := p2p.NewSocketP2PLayer(*config.ourP2PAddr, config.peerP2PAddrs)
-
-	agg := host.NewObscuroAggregator(nodeID, hostCfg, nil, *config.isGenesis, aggP2P, l1Client, enclaveClient, ethereum_mock.NewMockTxHandler())
-
-	agg.Start()
-}
-
-// Sets the log file.
-func setLogs() {
-	logFile, err := os.Create("host_logs.txt")
-	if err != nil {
-		panic(err)
-	}
-	log.SetLog(logFile)
-=======
 	config := hostrunner.ParseCLIArgs()
 	hostrunner.RunHost(config)
->>>>>>> cdeb5aa4
 }