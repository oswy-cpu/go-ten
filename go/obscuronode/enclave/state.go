package enclave

import (
	"fmt"
	"math/big"
	"sort"
	"sync/atomic"

	"github.com/ethereum/go-ethereum/common"
	"github.com/obscuronet/obscuro-playground/contracts"
	"github.com/obscuronet/obscuro-playground/go/obscuronode/enclave/evm"

	"github.com/ethereum/go-ethereum/core/state"
	"github.com/obscuronet/obscuro-playground/go/obscuronode/enclave/core"
	"github.com/obscuronet/obscuro-playground/go/obscuronode/enclave/db"

	"github.com/obscuronet/obscuro-playground/go/ethclient/mgmtcontractlib"

	"github.com/obscuronet/obscuro-playground/go/log"

	"github.com/ethereum/go-ethereum/core/types"

	"github.com/obscuronet/obscuro-playground/go/obscurocommon"
	"github.com/obscuronet/obscuro-playground/go/obscuronode/nodecommon"
)

// Determine the new canonical L2 head and calculate the State
// Uses cache-ing to map the Head rollup and the State to each L1Node block.
func updateState(b *types.Block, blockResolver db.BlockResolver, txHandler mgmtcontractlib.TxHandler, rollupResolver db.RollupResolver, bss db.BlockStateStorage, nodeID uint64) *core.BlockState {
	// This method is called recursively in case of Re-orgs. Stop when state was calculated already.
	val, found := bss.FetchBlockState(b.Hash())
	if found {
		return val
	}

	rollups := extractRollups(b, blockResolver, txHandler, nodeID)
	genesisRollup := rollupResolver.FetchGenesisRollup()

	// processing blocks before genesis, so there is nothing to do
	if genesisRollup == nil && len(rollups) == 0 {
		return nil
	}

	// Detect if the incoming block contains the genesis rollup, and generate an updated state.
	// Handle the case of the block containing the genesis being processed multiple times.
	genesisState, isGenesis := handleGenesisRollup(b, rollups, genesisRollup, rollupResolver, bss, nodeID)
	if isGenesis {
		return genesisState
	}

	// To calculate the state after the current block, we need the state after the parent.
	// If this point is reached, there is a parent state guaranteed, because the genesis is handled above
	parentState, parentFound := bss.FetchBlockState(b.ParentHash())
	if !parentFound {
		// go back and calculate the State of the Parent
		p, f := blockResolver.FetchBlock(b.ParentHash())
		if !f {
			nodecommon.LogWithID(nodeID, "Could not find block parent. This should not happen.")
			return nil
		}
		parentState = updateState(p, blockResolver, txHandler, rollupResolver, bss, nodeID)
	}

	if parentState == nil {
		nodecommon.LogWithID(nodeID, "Something went wrong. There should be parent here. \n Block: %d - Block Parent: %d - Header: %+v",
			obscurocommon.ShortHash(b.Hash()),
			obscurocommon.ShortHash(b.Header().ParentHash),
			b.Header(),
		)
		return nil
	}

	bs, stateDB, head := calculateBlockState(b, parentState, blockResolver, rollups, txHandler, rollupResolver, bss)
	log.Trace(fmt.Sprintf(">   Agg%d: Calc block state b_%d: Found: %t - r_%d, ",
		nodeID,
		obscurocommon.ShortHash(b.Hash()),
		bs.FoundNewRollup,
		obscurocommon.ShortHash(bs.HeadRollup),
	))

	bss.SetBlockState(b.Hash(), bs, head)
	if bs.FoundNewRollup {
		// todo - root
		_, err := stateDB.Commit(true)
		if err != nil {
			log.Panic("could not commit new rollup to state DB. Cause: %s", err)
		}
	}

	return bs
}

func handleGenesisRollup(b *types.Block, rollups []*core.Rollup, genesisRollup *core.Rollup, resolver db.RollupResolver, bss db.BlockStateStorage, nodeID uint64) (genesisState *core.BlockState, isGenesis bool) {
	// the incoming block holds the genesis rollup
	// calculate and return the new block state
	// todo change this to an hardcoded hash on testnet/mainnet
	if genesisRollup == nil && len(rollups) == 1 {
		nodecommon.LogWithID(nodeID, "Found genesis rollup")

		genesis := rollups[0]
		resolver.StoreGenesisRollup(genesis)

		// The genesis rollup is part of the canonical chain and will be included in an L1 block by the first Aggregator.
		bs := core.BlockState{
			Block:          b.Hash(),
			HeadRollup:     genesis.Hash(),
			FoundNewRollup: true,
		}
		bss.SetBlockState(b.Hash(), &bs, genesis)
		s := bss.GenesisStateDB()
		_, err := s.Commit(true)
		if err != nil {
			return nil, false
		}
		return &bs, true
	}

	// Re-processing the block that contains the rollup. This can happen as blocks can be fed to the enclave multiple times.
	// In this case we don't update the state and move on.
	if genesisRollup != nil && len(rollups) == 1 && rollups[0].Header.Hash() == genesisRollup.Hash() {
		return nil, true
	}
	return nil, false
}

type SortByNonce []nodecommon.L2Tx

func (c SortByNonce) Len() int           { return len(c) }
func (c SortByNonce) Swap(i, j int)      { c[i], c[j] = c[j], c[i] }
func (c SortByNonce) Less(i, j int) bool { return c[i].Nonce() < c[j].Nonce() }

// Calculate transactions to be included in the current rollup
func currentTxs(head *core.Rollup, mempool []nodecommon.L2Tx, resolver db.RollupResolver) []nodecommon.L2Tx {
	txs := findTxsNotIncluded(head, mempool, resolver)
	sort.Sort(SortByNonce(txs))
	return txs
}

func FindWinner(parent *core.Rollup, rollups []*core.Rollup, blockResolver db.BlockResolver) (*core.Rollup, bool) {
	win := -1
	// todo - add statistics to determine why there are conflicts.
	for i, r := range rollups {
		switch {
		case r.Header.ParentHash != parent.Hash(): // ignore rollups from L2 forks
		case r.Header.Number <= parent.Header.Number: // ignore rollups that are older than the parent
		case win == -1:
			win = i
		case blockResolver.ProofHeight(r) < blockResolver.ProofHeight(rollups[win]): // ignore rollups generated with an older proof
		case blockResolver.ProofHeight(r) > blockResolver.ProofHeight(rollups[win]): // newer rollups win
			win = i
		case r.Header.Nonce < rollups[win].Header.Nonce: // for rollups with the same proof, base on the nonce
			win = i
		}
	}
	if win == -1 {
		return nil, false
	}
	return rollups[win], true
}

func (e *enclaveImpl) findRoundWinner(receivedRollups []*core.Rollup, parent *core.Rollup, stateDB *state.StateDB, blockResolver db.BlockResolver, rollupResolver db.RollupResolver) (*core.Rollup, *state.StateDB) {
	headRollup, found := FindWinner(parent, receivedRollups, blockResolver)
	if !found {
		log.Panic("could not find winner. This should not happen for gossip rounds")
	}
	// calculate the state to compare with what is in the Rollup
	p := blockResolver.Proof(rollupResolver.ParentRollup(headRollup))
	depositTxs := extractDeposits(p, blockResolver.Proof(headRollup), blockResolver, e.txHandler, stateDB)
	log.Info(fmt.Sprintf(">   Agg%d: Deposits:%d", obscurocommon.ShortAddress(e.nodeID), len(depositTxs)))

	evm.ExecuteTransactions(headRollup.Transactions, stateDB, headRollup.Header, e.storage)
	evm.ExecuteTransactions(depositTxs, stateDB, headRollup.Header, e.storage)
	rootHash, err := stateDB.Commit(true)
	if err != nil {
		log.Panic("could not commit to state DB. Cause: %s", err)
	}

	if rootHash != headRollup.Header.State {
		// dump := stateDB.Dump(&state.DumpConfig{})
		dump := ""
		log.Panic("Calculated a different state. This should not happen as there are no malicious actors yet. \nGot: %s\nExp: %s\nHeight:%d\nTxs:%v\nState: %s",
			rootHash, headRollup.Header.State, headRollup.Header.Number, printTxs(headRollup.Transactions), dump)
	}
	// todo - check that the withdrawals in the header match the withdrawals as calculated

	return headRollup, stateDB
}

// returns a list of L2 deposit transactions generated from the L1 deposit transactions
// starting with the proof of the parent rollup(exclusive) to the proof of the current rollup
func extractDeposits(fromBlock *types.Block, toBlock *types.Block, blockResolver db.BlockResolver, txHandler mgmtcontractlib.TxHandler, rollupState *state.StateDB) []nodecommon.L2Tx {
	from := obscurocommon.GenesisBlock.Hash()
	height := obscurocommon.L1GenesisHeight
	if fromBlock != nil {
		from = fromBlock.Hash()
		height = fromBlock.NumberU64()
		if !blockResolver.IsAncestor(toBlock, fromBlock) {
			log.Panic("Deposits can't be processed because the rollups are not on the same Ethereum fork. This should not happen.")
		}
	}

	allDeposits := make([]nodecommon.L2Tx, 0)
	b := toBlock
	zero := uint64(0)
	i := &zero
	for {
		if b.Hash() == from {
			break
		}
		for _, tx := range b.Transactions() {
			t := txHandler.UnPackTx(tx)
			// transactions to a hardcoded bridge address
			if t != nil && t.TxType == obscurocommon.DepositTx {
				allDeposits = append(allDeposits, newDepositTx(t.Dest, t.Amount, rollupState, atomic.LoadUint64(i)))
				atomic.AddUint64(i, 1)
			}
		}
		if b.NumberU64() < height {
			log.Panic("block height is less than genesis height")
		}
		p, f := blockResolver.ParentBlock(b)
		if !f {
			log.Panic("deposits can't be processed because the rollups are not on the same Ethereum fork")
		}
		b = p
	}

	return allDeposits
}

// given an L1 block, and the State as it was in the Parent block, calculates the State after the current block.
func calculateBlockState(b *types.Block, parentState *core.BlockState, blockResolver db.BlockResolver, rollups []*core.Rollup, txHandler mgmtcontractlib.TxHandler, rollupResolver db.RollupResolver, bss db.BlockStateStorage) (*core.BlockState, *state.StateDB, *core.Rollup) {
	currentHead, found := rollupResolver.FetchRollup(parentState.HeadRollup)
	if !found {
		log.Panic("could not fetch parent rollup")
	}
	newHeadRollup, found := FindWinner(currentHead, rollups, blockResolver)
	stateDB := bss.CreateStateDB(parentState.HeadRollup)
	// only change the state if there is a new l2 HeadRollup in the current block
	if found {
		// Preprocessing before passing to the vm
		// todo transform into an eth block structure
		parentRollup := rollupResolver.ParentRollup(newHeadRollup)
		p := blockResolver.Proof(parentRollup)
		depositTxs := extractDeposits(p, blockResolver.Proof(newHeadRollup), blockResolver, txHandler, stateDB)

		// deposits have to be processed after the normal transactions were executed because during speculative execution they are not available
		txsToProcess := append(newHeadRollup.Transactions, depositTxs...)
		evm.ExecuteTransactions(txsToProcess, stateDB, newHeadRollup.Header, rollupResolver)
		// todo - handle failure , which means a new winner must be selected
	} else {
		newHeadRollup = currentHead
	}

	bs := core.BlockState{
		Block:          b.Hash(),
		HeadRollup:     newHeadRollup.Hash(),
		FoundNewRollup: found,
	}
	return &bs, stateDB, newHeadRollup
}

// Todo - this has to be implemented differently based on how we define the ObsERC20
func rollupPostProcessingWithdrawals(newHeadRollup *core.Rollup, state *state.StateDB, receipts map[common.Hash]*types.Receipt) []nodecommon.Withdrawal {
	w := make([]nodecommon.Withdrawal, 0)
	// go through each transaction and check if the withdrawal was processed correctly
	for i, t := range newHeadRollup.Transactions {
		method, err := contracts.PedroERC20ContractABIJSON.MethodById(t.Data()[:4])
		if err != nil {
			// fmt.Printf("%s\n", err)
			continue
		}

		if method.Name != "transfer" {
			continue
		}

		args := map[string]interface{}{}
		if err := method.Inputs.UnpackIntoMap(args, t.Data()[4:]); err != nil {
			panic(err)
		}

		if *t.To() == evm.Erc20ContractAddress && args["to"].(common.Address) == evm.WithdrawalAddress {
			receipt := receipts[t.Hash()]
			if receipt != nil && receipt.Status == 1 {
				signer := types.NewLondonSigner(obscurocommon.ChainID)
				from, err1 := types.Sender(signer, &newHeadRollup.Transactions[i])
				if err1 != nil {
					panic(err1)
				}
				state.Logs()
				w = append(w, nodecommon.Withdrawal{
					Amount:  args["amount"].(*big.Int).Uint64(),
					Address: from,
				})
			}
		}
	}

	// TODO - fix the withdrawals logic
	// clearWithdrawals(state, withdrawalTxs)
	return w
}

func extractRollups(b *types.Block, blockResolver db.BlockResolver, handler mgmtcontractlib.TxHandler, nodeID uint64) []*core.Rollup {
	rollups := make([]*core.Rollup, 0)
	for _, tx := range b.Transactions() {
		// go through all rollup transactions
		t := handler.UnPackTx(tx)
		if t != nil && t.TxType == obscurocommon.RollupTx {
			r := nodecommon.DecodeRollupOrPanic(t.Rollup)

			// Ignore rollups created with proofs from different L1 blocks
			// In case of L1 reorgs, rollups may end published on a fork
			if blockResolver.IsBlockAncestor(b, r.Header.L1Proof) {
				rollups = append(rollups, toEnclaveRollup(r))
				nodecommon.LogWithID(nodeID, "Extracted Rollup r_%d from block b_%d",
					obscurocommon.ShortHash(r.Hash()),
					obscurocommon.ShortHash(b.Hash()),
				)
			}
		}
	}
	return rollups
}

func toEnclaveRollup(r *nodecommon.Rollup) *core.Rollup {
	return &core.Rollup{
		Header:       r.Header,
		Transactions: core.DecryptTransactions(r.Transactions),
	}
}

// todo - nonce
func newDepositTx(address common.Address, amount uint64, rollupState *state.StateDB, i uint64) nodecommon.L2Tx {
	transferERC20data, err := contracts.PedroERC20ContractABIJSON.Pack("transfer", address, big.NewInt(int64(amount)))
	if err != nil {
<<<<<<< HEAD
		panic(err)
=======
		log.Panic("could not encode L2 transaction data. Cause: %s", err)
>>>>>>> ca02de0a
	}
	signer := types.NewLondonSigner(obscurocommon.ChainID)

	nonce := rollupState.GetNonce(evm.Erc20OwnerAddress) + i

	tx := types.NewTx(&types.LegacyTx{
		Nonce:    nonce,
		Value:    common.Big0,
		Gas:      1_000_000,
		GasPrice: common.Big0,
		Data:     transferERC20data,
		To:       &evm.Erc20ContractAddress,
	})

	newTx, err := types.SignTx(tx, signer, evm.Erc20OwnerKey)
	if err != nil {
		panic(err)
	}
	return *newTx
}<|MERGE_RESOLUTION|>--- conflicted
+++ resolved
@@ -335,11 +335,7 @@
 func newDepositTx(address common.Address, amount uint64, rollupState *state.StateDB, i uint64) nodecommon.L2Tx {
 	transferERC20data, err := contracts.PedroERC20ContractABIJSON.Pack("transfer", address, big.NewInt(int64(amount)))
 	if err != nil {
-<<<<<<< HEAD
 		panic(err)
-=======
-		log.Panic("could not encode L2 transaction data. Cause: %s", err)
->>>>>>> ca02de0a
 	}
 	signer := types.NewLondonSigner(obscurocommon.ChainID)
 
@@ -356,7 +352,7 @@
 
 	newTx, err := types.SignTx(tx, signer, evm.Erc20OwnerKey)
 	if err != nil {
-		panic(err)
+		log.Panic("could not encode L2 transaction data. Cause: %s", err)
 	}
 	return *newTx
 }