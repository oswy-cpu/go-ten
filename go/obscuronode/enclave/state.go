--- conflicted
+++ resolved
@@ -121,19 +121,14 @@
 		return nil
 	}
 
-<<<<<<< HEAD
 	bs, stateDB, head := calculateBlockState(b, parentState, blockResolver, rollups, txHandler, rollupResolver, bss)
-
-	bss.SetBlockState(b.Hash(), bs, head)
-=======
-	bs, stateDB := calculateBlockState(b, parentState, blockResolver, rollups, txHandler, rollupResolver, bss)
 	log.Log(fmt.Sprintf("- Calc block state b_%d: Found: %t - r_%d, ",
 		obscurocommon.ShortHash(b.Hash()),
 		bs.FoundNewRollup,
-		obscurocommon.ShortHash(bs.Head.Hash()),
+		obscurocommon.ShortHash(bs.HeadRollup),
 	))
-	bss.SetBlockState(b.Hash(), bs)
->>>>>>> 7a0a1d3c
+
+	bss.SetBlockState(b.Hash(), bs, head)
 	if bs.FoundNewRollup {
 		stateDB.Commit(bs.HeadRollup)
 	}
