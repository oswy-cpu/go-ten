--- conflicted
+++ resolved
@@ -245,11 +245,7 @@
 func (s *storageImpl) FetchHeadState() *core.BlockState {
 	h := rawdb.ReadHeadHeaderHash(s.db)
 	if (h == common.Hash{}) {
-<<<<<<< HEAD
 		return nil
-=======
-		log.Panic("could not read head header hash from storage")
->>>>>>> ca02de0a
 	}
 	return obscurorawdb.ReadBlockState(s.db, h)
 }