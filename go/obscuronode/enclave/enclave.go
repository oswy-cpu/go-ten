--- conflicted
+++ resolved
@@ -5,11 +5,9 @@
 	"fmt"
 	"math/big"
 
-<<<<<<< HEAD
 	"github.com/obscuronet/obscuro-playground/go/l1client/txhandler"
-=======
+
 	"github.com/ethereum/go-ethereum/core"
->>>>>>> 9f04450b
 
 	"github.com/obscuronet/obscuro-playground/go/log"
 
@@ -145,11 +143,7 @@
 		}
 
 		e.storage.StoreBlock(block)
-<<<<<<< HEAD
-		bs := updateState(block, e.storage, e.blockResolver, e.txHandler)
-=======
 		bs := e.updateState(block, e.blockResolver)
->>>>>>> 9f04450b
 		if bs == nil {
 			result[i] = e.noBlockStateBlockSubmissionResponse(block)
 		} else {
@@ -190,11 +184,7 @@
 		return nodecommon.BlockSubmissionResponse{IngestedBlock: false, BlockNotIngestedCause: "Block parent not stored."}
 	}
 
-<<<<<<< HEAD
-	blockState := updateState(&block, e.storage, e.blockResolver, e.txHandler)
-=======
 	blockState := e.updateState(&block, e.blockResolver)
->>>>>>> 9f04450b
 	if blockState == nil {
 		return e.noBlockStateBlockSubmissionResponse(&block)
 	}
@@ -246,7 +236,7 @@
 func (e *enclaveImpl) RoundWinner(parent obscurocommon.L2RootHash) (nodecommon.ExtRollup, bool, error) {
 	head, found := e.storage.FetchRollup(parent)
 	if !found {
-		return nodecommon.ExtRollup{}, false, fmt.Errorf("rollup not found: r_%s", parent)
+		return nodecommon.ExtRollup{}, false, fmt.Errorf("rollup not found: r_%s", parent) //nolint
 	}
 
 	rollupsReceivedFromPeers := e.storage.FetchRollups(head.Header.Height + 1)
@@ -261,11 +251,7 @@
 
 	parentState := e.storage.FetchRollupState(head.Hash())
 	// determine the winner of the round
-<<<<<<< HEAD
-	winnerRollup, s, hasTxs := e.findRoundWinner(usefulRollups, head, parentState)
-=======
-	winnerRollup, s := e.findRoundWinner(usefulRollups, head, parentState, e.storage, e.blockResolver)
->>>>>>> 9f04450b
+	winnerRollup, s, hasTxs := e.findRoundWinner(usefulRollups, head, parentState, e.storage, e.blockResolver)
 
 	e.storage.SetRollupState(winnerRollup.Hash(), s)
 	go e.notifySpeculative(winnerRollup)
@@ -329,13 +315,8 @@
 	// always process deposits last
 	// process deposits from the proof of the parent to the current block (which is the proof of the new rollup)
 	proof := bs.head.Proof(e.blockResolver)
-<<<<<<< HEAD
 	depositTxs := processDeposits(proof, b, e.blockResolver, e.txHandler)
-	newRollupState = executeTransactions(depositTxs, newRollupState)
-=======
-	depositTxs := processDeposits(proof, b, e.blockResolver)
 	newRollupState = e.executeTransactions(depositTxs, newRollupState, newRollupHeader)
->>>>>>> 9f04450b
 
 	// Postprocessing - withdrawals
 	withdrawals := rollupPostProcessingWithdrawals(bs.head, newRollupState)
@@ -402,33 +383,6 @@
 	return e.storage.FetchSecret() != nil
 }
 
-<<<<<<< HEAD
-func (e *enclaveImpl) findRoundWinner(receivedRollups []*Rollup, parent *Rollup, parentState *State) (*Rollup, *State, bool) {
-	var hasTxs bool
-
-	win, found := FindWinner(parent, receivedRollups, e.storage, e.blockResolver)
-	if !found {
-		panic("This should not happen for gossip rounds.")
-	}
-	// calculate the state to compare with what is in the Rollup
-	p := e.storage.ParentRollup(win).Proof(e.blockResolver)
-	depositTxs := processDeposits(p, win.Proof(e.blockResolver), e.blockResolver, e.txHandler)
-	state := executeTransactions(append(win.Transactions, depositTxs...), parentState)
-
-	if serialize(state) != win.Header.State {
-		panic(fmt.Sprintf("Calculated a different state. This should not happen as there are no malicious actors yet. \nGot: %s\nExp: %s\nParent state:%v\nParent state:%s\nTxs:%v",
-			serialize(state),
-			win.Header.State,
-			parentState,
-			parent.Header.State,
-			printTxs(win.Transactions)),
-		)
-	}
-	// todo - check that the withdrawals in the header match the withdrawals as calculated
-
-	hasTxs = len(win.Transactions) > 0 || len(depositTxs) > 0 // don't publish rollups that do not have operations
-	return win, state, hasTxs
-=======
 func (e *enclaveImpl) isGenesisBlock(block *types.Block) bool {
 	return e.l1Blockchain != nil && block.Hash() != e.l1Blockchain.Genesis().Hash()
 }
@@ -469,7 +423,6 @@
 		IngestedBlock:     true,
 		IngestedNewRollup: bs.foundNewRollup,
 	}
->>>>>>> 9f04450b
 }
 
 // Todo - implement with crypto
@@ -491,9 +444,6 @@
 	txs   []nodecommon.L2Tx
 }
 
-<<<<<<< HEAD
-func NewEnclave(id common.Address, mining bool, txHandler txhandler.TxHandler, collector StatsCollector) nodecommon.Enclave {
-=======
 // internal structure used for the speculative execution.
 type processingEnvironment struct {
 	headRollup      *Rollup
@@ -506,8 +456,7 @@
 // NewEnclave creates a new enclave.
 // `genesisJSON` is the configuration for the corresponding L1's genesis block. This is used to validate the blocks
 // received from the L1 node if `validateBlocks` is set to true.
-func NewEnclave(id common.Address, mining bool, validateBlocks bool, genesisJSON []byte, collector StatsCollector) nodecommon.Enclave {
->>>>>>> 9f04450b
+func NewEnclave(id common.Address, mining bool, txHandler txhandler.TxHandler, validateBlocks bool, genesisJSON []byte, collector StatsCollector) nodecommon.Enclave {
 	storage := NewStorage()
 
 	var l1Blockchain *core.BlockChain
@@ -532,10 +481,6 @@
 		exitCh:               make(chan bool),
 		speculativeWorkInCh:  make(chan bool),
 		speculativeWorkOutCh: make(chan speculativeWork),
-<<<<<<< HEAD
-		statsCollector:       collector,
 		txHandler:            txHandler,
-=======
->>>>>>> 9f04450b
 	}
 }