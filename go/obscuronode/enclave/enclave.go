package enclave

import (
	"crypto/rand"
	"fmt"
	"math/big"

	"github.com/ethereum/go-ethereum/common"
<<<<<<< HEAD
	"github.com/ethereum/go-ethereum/core/types"
	"github.com/obscuronet/obscuro-playground/go/log"

=======
>>>>>>> 11767df3
	common3 "github.com/obscuronet/obscuro-playground/go/common"
	common2 "github.com/obscuronet/obscuro-playground/go/obscuronode/common"
)

const ChainID = 777 // The unique ID for the Obscuro chain. Required for Geth signing.

type StatsCollector interface {
	// Register when a node has to discard the speculative work built on top of the winner of the gossip round.
	L2Recalc(id common.Address)
	RollupWithMoreRecentProof()
}

// SubmitBlockResponse is the response sent from the enclave back to the node after ingesting a block
type SubmitBlockResponse struct {
	L1Hash      common3.L1RootHash   // The Header Hash of the ingested Block
	L1Height    uint                 // The L1 Height of the ingested Block
	L1Parent    common3.L2RootHash   // The L1 Parent of the ingested Block
	L2Hash      common3.L2RootHash   // The Rollup Hash in the ingested Block
	L2Height    uint                 // The Rollup Height in the ingested Block
	L2Parent    common3.L2RootHash   // The Rollup Hash Parent inside the ingested Block
	Withdrawals []common2.Withdrawal // The Withdrawals available in Rollup of the ingested Block

	ProducedRollup    common2.ExtRollup // The new Rollup when ingesting the block produces a new Rollup
	IngestedBlock     bool              // Whether the Block was ingested or discarded
	IngestedNewRollup bool              // Whether the Block had a new Rollup and the enclave has ingested it
}

// Enclave - The actual implementation of this interface will call an rpc service
type Enclave interface {
	// Attestation - Produces an attestation report which will be used to request the shared secret from another enclave.
	Attestation() common3.AttestationReport

	// GenerateSecret - the genesis enclave is responsible with generating the secret entropy
	GenerateSecret() common3.EncryptedSharedEnclaveSecret

	// FetchSecret - return the shared secret encrypted with the key from the attestation
	FetchSecret(report common3.AttestationReport) common3.EncryptedSharedEnclaveSecret

	// Init - initialise an enclave with a seed received by another enclave
	Init(secret common3.EncryptedSharedEnclaveSecret)

	// IsInitialised - true if the shared secret is avaible
	IsInitialised() bool

	// ProduceGenesis - the genesis enclave produces the genesis rollup
	ProduceGenesis() SubmitBlockResponse

	// IngestBlocks - feed L1 blocks into the enclave to catch up
	IngestBlocks(blocks []*types.Block)

	// Start - start speculative execution
	Start(block types.Block)

	// SubmitBlock - When a new POBI round starts, the host submits a block to the enclave, which responds with a rollup
	// it is the responsibility of the host to gossip the returned rollup
	// For good functioning the caller should always submit blocks ordered by height
	// submitting a block before receiving a parent of it, will result in it being ignored
	SubmitBlock(block types.Block) SubmitBlockResponse

	// SubmitRollup - receive gossiped rollups
	SubmitRollup(rollup common2.ExtRollup)

	// SubmitTx - user transactions
	SubmitTx(tx common2.EncryptedTx) error

	// Balance - returns the balance of an address with a block delay
	Balance(address common.Address) uint64

	// RoundWinner - calculates and returns the winner for a round
	RoundWinner(parent common3.L2RootHash) (common2.ExtRollup, bool)

	// Stop gracefully stops the enclave
	Stop()

	// GetTransaction returns a transaction given its Signed Hash, returns nil, false when Transaction is unknown
	GetTransaction(txHash common.Hash) (*L2Tx, bool)
}

type enclaveImpl struct {
	node           common.Address
	mining         bool
	db             DB
	blockResolver  common3.BlockResolver
	statsCollector StatsCollector

	txCh                 chan L2Tx
	roundWinnerCh        chan *Rollup
	exitCh               chan bool
	speculativeWorkInCh  chan bool
	speculativeWorkOutCh chan speculativeWork
}

func (e *enclaveImpl) Start(block types.Block) {
	headerHash := block.Hash()
	s, f := e.db.FetchState(headerHash)
	if !f {
		panic("state should be calculated")
	}

	currentHead := s.Head
	currentState := newProcessedState(e.db.FetchRollupState(currentHead.Hash()))
	var currentProcessedTxs []L2Tx
	currentProcessedTxsMap := make(map[common.Hash]L2Tx)

	// start the speculative rollup execution loop
	for {
		select {
		// A new winner was found after gossiping. Start speculatively executing incoming transactions to already have a rollup ready when the next round starts.
		case winnerRollup := <-e.roundWinnerCh:

			currentHead = winnerRollup
			currentState = newProcessedState(e.db.FetchRollupState(winnerRollup.Hash()))

			// determine the transactions that were not yet included
			currentProcessedTxs = currentTxs(winnerRollup, e.db.FetchTxs(), e.db)
			currentProcessedTxsMap = makeMap(currentProcessedTxs)

			// calculate the State after executing them
			currentState = executeTransactions(currentProcessedTxs, currentState)

		case tx := <-e.txCh:
			_, found := currentProcessedTxsMap[tx.Hash()]
			if !found {
				currentProcessedTxsMap[tx.Hash()] = tx
				currentProcessedTxs = append(currentProcessedTxs, tx)
				executeTx(&currentState, tx)
			}

		case <-e.speculativeWorkInCh:
			b := make([]L2Tx, 0, len(currentProcessedTxs))
			b = append(b, currentProcessedTxs...)
			state := copyProcessedState(currentState)
			e.speculativeWorkOutCh <- speculativeWork{
				r:   currentHead,
				s:   &state,
				txs: b,
			}

		case <-e.exitCh:
			return
		}
	}
}

func (e *enclaveImpl) ProduceGenesis() SubmitBlockResponse {
	return SubmitBlockResponse{
		L2Hash:         GenesisRollup.Header.Hash(),
		L1Hash:         common2.GenesisHash,
		ProducedRollup: GenesisRollup.ToExtRollup(),
		IngestedBlock:  true,
	}
}

func (e *enclaveImpl) IngestBlocks(blocks []*types.Block) {
	for _, block := range blocks {
		e.db.StoreBlock(block)
		updateState(block, e.db, e.blockResolver)
	}
}

func (e *enclaveImpl) SubmitBlock(block types.Block) SubmitBlockResponse {
	// Todo - investigate further why this is needed.
	// So far this seems to recover correctly
	defer func() {
		if r := recover(); r != nil {
<<<<<<< HEAD
			log.Log(fmt.Sprintf("Agg%d Panic %s\n", e.node, r))
=======
			common3.Log(fmt.Sprintf("Agg%d Panic %s", common3.ShortAddress(e.node), r))
>>>>>>> 11767df3
		}
	}()

	_, foundBlock := e.db.ResolveBlock(block.Hash())
	if foundBlock {
		return SubmitBlockResponse{IngestedBlock: false}
	}

	e.db.StoreBlock(&block)
	// this is where much more will actually happen.
	// the "blockchain" logic from geth has to be executed here,
	// to determine the total proof of work, to verify some key aspects, etc

<<<<<<< HEAD
	_, f := e.db.Resolve(b.Header.ParentHash)
	if !f && b.Height(e.db) > common3.L1GenesisHeight {
		return SubmitBlockResponse{IngestedBlock: false}
	}

	blockState := updateState(b, e.db)
=======
	_, f := e.db.ResolveBlock(block.Header().ParentHash)
	if !f && e.db.HeightBlock(&block) > common3.L1GenesisHeight {
		return SubmitBlockResponse{Processed: false}
	}
	blockState := updateState(&block, e.db, e.blockResolver)

	if e.mining {
		e.db.PruneTxs(historicTxs(blockState.Head, e.db))

		r := e.produceRollup(&block, blockState)
		e.db.StoreRollup(r)
>>>>>>> 11767df3

	// todo - A verifier node will not produce rollups, we can check the e.mining to get the node behaviour
	e.db.PruneTxs(historicTxs(blockState.Head, e.db))
	r := e.produceRollup(b, blockState)
	// todo - should store proposal rollups in a different storage as they are ephemeral (round based)
	e.db.StoreRollup(r)

	return SubmitBlockResponse{
		L1Hash:      b.Hash(),
		L1Height:    uint(b.Height(e.db)),
		L1Parent:    blockState.Block.Header.ParentHash,
		L2Hash:      blockState.Head.Hash(),
		L2Height:    uint(blockState.Head.Height.Load().(int)),
		L2Parent:    blockState.Head.Header.ParentHash,
		Withdrawals: blockState.Head.Header.Withdrawals,

		ProducedRollup:    r.ToExtRollup(),
		IngestedBlock:     true,
		IngestedNewRollup: blockState.foundNewRollup,
	}
}

func (e *enclaveImpl) SubmitRollup(rollup common2.ExtRollup) {
	r := Rollup{
		Header:       rollup.Header,
		Transactions: decryptTransactions(rollup.Txs),
	}

	// only store if the parent exists
	if e.db.ExistRollup(r.Header.ParentHash) {
		// todo - this is a temporary storage that should be discarded after the round is done
		e.db.StoreRollup(&r)
	} else {
<<<<<<< HEAD
		log.Log(fmt.Sprintf("Agg%d:> Received rollup with no parent: r_%s\n", e.node, r.Hash()))
=======
		common3.Log(fmt.Sprintf("Agg%d:> Received rollup with no parent: r_%d", common3.ShortAddress(e.node), common3.ShortHash(r.Hash())))
>>>>>>> 11767df3
	}
}

func (e *enclaveImpl) SubmitTx(tx common2.EncryptedTx) error {
	decryptedTx := DecryptTx(tx)
	err := verifySignature(&decryptedTx)
	if err != nil {
		return err
	}
	e.db.StoreTx(decryptedTx)
	e.txCh <- decryptedTx
	return nil
}

// Checks that the L2Tx has a valid signature.
func verifySignature(decryptedTx *L2Tx) error {
	signer := types.NewLondonSigner(big.NewInt(ChainID))
	_, err := types.Sender(signer, decryptedTx)
	return err
}

func (e *enclaveImpl) RoundWinner(parent common3.L2RootHash) (common2.ExtRollup, bool) {
	head := e.db.FetchRollup(parent)

	rollupsReceivedFromPeers := e.db.FetchGossipedRollups(e.db.HeightRollup(head) + 1)
	// filter out rollups with a different Parent
	var usefulRollups []*Rollup
	for _, rol := range rollupsReceivedFromPeers {
		p := e.db.ParentRollup(rol)
		if p.Hash() == head.Hash() {
			usefulRollups = append(usefulRollups, rol)
		}
	}

	parentState := e.db.FetchRollupState(head.Hash())
	// determine the winner of the round
	winnerRollup, s := findRoundWinner(usefulRollups, head, parentState, e.db, e.blockResolver)
	// common.Log(fmt.Sprintf(">   Agg%d: Round=r_%d Winner=r_%d(%d)[r_%d]{proof=b_%d}.", e.node, parent.ID(),
	// winnerRollup.L2RootHash.ID(), winnerRollup.Height(), winnerRollup.Parent().L2RootHash.ID(),
	// winnerRollup.Proof().L2RootHash.ID()))

	e.db.SetRollupState(winnerRollup.Hash(), s)
	go e.notifySpeculative(winnerRollup)

	// we are the winner
	if winnerRollup.Header.Agg == e.node {
<<<<<<< HEAD
		v := winnerRollup.Proof(e.db)
		w := e.db.Parent(winnerRollup)
		log.Log(fmt.Sprintf(">   Agg%d: create rollup=r_%s(%d)[r_%s]{proof=b_%s}. Txs: %v. State=%v.",
			e.node,
			common3.Str(winnerRollup.Hash()), e.db.Height(winnerRollup),
			common3.Str(w.Hash()),
			common3.Str(v.Hash()),
=======
		v := winnerRollup.Proof(e.blockResolver)
		w := e.db.ParentRollup(winnerRollup)
		common3.Log(fmt.Sprintf(">   Agg%d: create rollup=r_%d(%d)[r_%d]{proof=b_%d}. Txs: %v. State=%v.",
			common3.ShortAddress(e.node),
			common3.ShortHash(winnerRollup.Hash()), e.db.HeightRollup(winnerRollup),
			common3.ShortHash(w.Hash()),
			common3.ShortHash(v.Hash()),
>>>>>>> 11767df3
			printTxs(winnerRollup.Transactions),
			winnerRollup.Header.State),
		)
		return winnerRollup.ToExtRollup(), true
	}
	return common2.ExtRollup{}, false
}

func (e *enclaveImpl) notifySpeculative(winnerRollup *Rollup) {
	//if atomic.LoadInt32(e.interrupt) == 1 {
	//	return
	//}
	e.roundWinnerCh <- winnerRollup
}

func (e *enclaveImpl) Balance(address common.Address) uint64 {
	// todo user encryption
	return e.db.Balance(address)
}

func (e *enclaveImpl) produceRollup(b *types.Block, bs BlockState) *Rollup {
	// retrieve the speculatively calculated State based on the previous winner and the incoming transactions
	e.speculativeWorkInCh <- true
	speculativeRollup := <-e.speculativeWorkOutCh

	newRollupTxs := speculativeRollup.txs
	newRollupState := *speculativeRollup.s

	// the speculative execution has been processing on top of the wrong parent - due to failure in gossip or publishing to L1
	// if true {
	if (speculativeRollup.r == nil) || (speculativeRollup.r.Hash() != bs.Head.Hash()) {
		if speculativeRollup.r != nil {
<<<<<<< HEAD
			log.Log(fmt.Sprintf(">   Agg%d: Recalculate. speculative=r_%s(%d), published=r_%s(%d)",
				e.node,
				common3.Str(speculativeRollup.r.Hash()),
				e.db.Height(speculativeRollup.r),
				common3.Str(bs.Head.Hash()),
				e.db.Height(bs.Head)),
=======
			common3.Log(fmt.Sprintf(">   Agg%d: Recalculate. speculative=r_%d(%d), published=r_%d(%d)",
				common3.ShortAddress(e.node),
				common3.ShortHash(speculativeRollup.r.Hash()),
				e.db.HeightRollup(speculativeRollup.r),
				common3.ShortHash(bs.Head.Hash()),
				e.db.HeightRollup(bs.Head)),
>>>>>>> 11767df3
			)
			e.statsCollector.L2Recalc(e.node)
		}

		// determine transactions to include in new rollup and process them
		newRollupTxs = currentTxs(bs.Head, e.db.FetchTxs(), e.db)
		newRollupState = executeTransactions(newRollupTxs, newProcessedState(bs.State))
	}

	// always process deposits last
	// process deposits from the proof of the parent to the current block (which is the proof of the new rollup)
	proof := bs.Head.Proof(e.blockResolver)
	newRollupState = processDeposits(proof, b, copyProcessedState(newRollupState), e.blockResolver)

	// Create a new rollup based on the proof of inclusion of the previous, including all new transactions
	r := NewRollup(b, bs.Head, e.node, newRollupTxs, newRollupState.w, common3.GenerateNonce(), serialize(newRollupState.s))
	// h := r.Height(e.db)
	// fmt.Printf("h:=%d\n", h)
	return &r
}

func (e *enclaveImpl) GetTransaction(txHash common.Hash) (*L2Tx, bool) {
	// todo add some sort of cache
	rollup := e.db.Head().Head
	for {
		txs := rollup.Transactions
		for _, tx := range txs {
			if tx.Hash() == txHash {
				return &tx, true
			}
		}
		rollup = e.db.FetchRollup(rollup.Header.ParentHash)
		if rollup.Height.Load() == common3.L2GenesisHeight {
			return nil, false
		}
	}
}

func (e *enclaveImpl) Stop() {
	e.exitCh <- true
}

func (e *enclaveImpl) Attestation() common3.AttestationReport {
	// Todo
	return common3.AttestationReport{Owner: e.node}
}

// GenerateSecret - the genesis enclave is responsible with generating the secret entropy
func (e *enclaveImpl) GenerateSecret() common3.EncryptedSharedEnclaveSecret {
	secret := make([]byte, 32)
	n, err := rand.Read(secret)
	if n != 32 || err != nil {
		panic(fmt.Sprintf("Could not generate secret: %s", err))
	}
	e.db.StoreSecret(secret)
	return encryptSecret(secret)
}

// Init - initialise an enclave with a seed received by another enclave
func (e *enclaveImpl) Init(secret common3.EncryptedSharedEnclaveSecret) {
	e.db.StoreSecret(decryptSecret(secret))
}

func (e *enclaveImpl) FetchSecret(report common3.AttestationReport) common3.EncryptedSharedEnclaveSecret {
	return encryptSecret(e.db.FetchSecret())
}

func (e *enclaveImpl) IsInitialised() bool {
	return e.db.FetchSecret() != nil
}

// Todo - implement with crypto
func decryptSecret(secret common3.EncryptedSharedEnclaveSecret) SharedEnclaveSecret {
	return SharedEnclaveSecret(secret)
}

// Todo - implement with crypto
func encryptSecret(secret SharedEnclaveSecret) common3.EncryptedSharedEnclaveSecret {
	return common3.EncryptedSharedEnclaveSecret(secret)
}

// internal structure to pass information.
type speculativeWork struct {
	r   *Rollup
	s   *RollupState
	txs []L2Tx
}

func NewEnclave(id common.Address, mining bool, collector StatsCollector) Enclave {
	db := NewInMemoryDB()
	return &enclaveImpl{
		node:                 id,
		db:                   db,
		blockResolver:        db,
		mining:               mining,
		txCh:                 make(chan L2Tx),
		roundWinnerCh:        make(chan *Rollup),
		exitCh:               make(chan bool),
		speculativeWorkInCh:  make(chan bool),
		speculativeWorkOutCh: make(chan speculativeWork),
		statsCollector:       collector,
	}
}<|MERGE_RESOLUTION|>--- conflicted
+++ resolved
@@ -6,12 +6,9 @@
 	"math/big"
 
 	"github.com/ethereum/go-ethereum/common"
-<<<<<<< HEAD
 	"github.com/ethereum/go-ethereum/core/types"
 	"github.com/obscuronet/obscuro-playground/go/log"
 
-=======
->>>>>>> 11767df3
 	common3 "github.com/obscuronet/obscuro-playground/go/common"
 	common2 "github.com/obscuronet/obscuro-playground/go/obscuronode/common"
 )
@@ -177,11 +174,7 @@
 	// So far this seems to recover correctly
 	defer func() {
 		if r := recover(); r != nil {
-<<<<<<< HEAD
-			log.Log(fmt.Sprintf("Agg%d Panic %s\n", e.node, r))
-=======
-			common3.Log(fmt.Sprintf("Agg%d Panic %s", common3.ShortAddress(e.node), r))
->>>>>>> 11767df3
+			log.Log(fmt.Sprintf("Agg%d Panic %s", common3.ShortAddress(e.node), r))
 		}
 	}()
 
@@ -195,37 +188,22 @@
 	// the "blockchain" logic from geth has to be executed here,
 	// to determine the total proof of work, to verify some key aspects, etc
 
-<<<<<<< HEAD
-	_, f := e.db.Resolve(b.Header.ParentHash)
-	if !f && b.Height(e.db) > common3.L1GenesisHeight {
-		return SubmitBlockResponse{IngestedBlock: false}
-	}
-
-	blockState := updateState(b, e.db)
-=======
 	_, f := e.db.ResolveBlock(block.Header().ParentHash)
 	if !f && e.db.HeightBlock(&block) > common3.L1GenesisHeight {
-		return SubmitBlockResponse{Processed: false}
+		return SubmitBlockResponse{IngestedBlock: false}
 	}
 	blockState := updateState(&block, e.db, e.blockResolver)
-
-	if e.mining {
-		e.db.PruneTxs(historicTxs(blockState.Head, e.db))
-
-		r := e.produceRollup(&block, blockState)
-		e.db.StoreRollup(r)
->>>>>>> 11767df3
 
 	// todo - A verifier node will not produce rollups, we can check the e.mining to get the node behaviour
 	e.db.PruneTxs(historicTxs(blockState.Head, e.db))
-	r := e.produceRollup(b, blockState)
+	r := e.produceRollup(&block, blockState)
 	// todo - should store proposal rollups in a different storage as they are ephemeral (round based)
 	e.db.StoreRollup(r)
 
 	return SubmitBlockResponse{
-		L1Hash:      b.Hash(),
-		L1Height:    uint(b.Height(e.db)),
-		L1Parent:    blockState.Block.Header.ParentHash,
+		L1Hash:      block.Hash(),
+		L1Height:    uint(e.blockResolver.HeightBlock(&block)),
+		L1Parent:    blockState.Block.Header().ParentHash,
 		L2Hash:      blockState.Head.Hash(),
 		L2Height:    uint(blockState.Head.Height.Load().(int)),
 		L2Parent:    blockState.Head.Header.ParentHash,
@@ -245,14 +223,9 @@
 
 	// only store if the parent exists
 	if e.db.ExistRollup(r.Header.ParentHash) {
-		// todo - this is a temporary storage that should be discarded after the round is done
 		e.db.StoreRollup(&r)
 	} else {
-<<<<<<< HEAD
-		log.Log(fmt.Sprintf("Agg%d:> Received rollup with no parent: r_%s\n", e.node, r.Hash()))
-=======
-		common3.Log(fmt.Sprintf("Agg%d:> Received rollup with no parent: r_%d", common3.ShortAddress(e.node), common3.ShortHash(r.Hash())))
->>>>>>> 11767df3
+		log.Log(fmt.Sprintf("Agg%d:> Received rollup with no parent: r_%d", common3.ShortAddress(e.node), common3.ShortHash(r.Hash())))
 	}
 }
 
@@ -299,23 +272,13 @@
 
 	// we are the winner
 	if winnerRollup.Header.Agg == e.node {
-<<<<<<< HEAD
-		v := winnerRollup.Proof(e.db)
-		w := e.db.Parent(winnerRollup)
-		log.Log(fmt.Sprintf(">   Agg%d: create rollup=r_%s(%d)[r_%s]{proof=b_%s}. Txs: %v. State=%v.",
-			e.node,
-			common3.Str(winnerRollup.Hash()), e.db.Height(winnerRollup),
-			common3.Str(w.Hash()),
-			common3.Str(v.Hash()),
-=======
 		v := winnerRollup.Proof(e.blockResolver)
 		w := e.db.ParentRollup(winnerRollup)
-		common3.Log(fmt.Sprintf(">   Agg%d: create rollup=r_%d(%d)[r_%d]{proof=b_%d}. Txs: %v. State=%v.",
+		log.Log(fmt.Sprintf(">   Agg%d: create rollup=r_%d(%d)[r_%d]{proof=b_%d}. Txs: %v. State=%v.",
 			common3.ShortAddress(e.node),
 			common3.ShortHash(winnerRollup.Hash()), e.db.HeightRollup(winnerRollup),
 			common3.ShortHash(w.Hash()),
 			common3.ShortHash(v.Hash()),
->>>>>>> 11767df3
 			printTxs(winnerRollup.Transactions),
 			winnerRollup.Header.State),
 		)
@@ -348,21 +311,12 @@
 	// if true {
 	if (speculativeRollup.r == nil) || (speculativeRollup.r.Hash() != bs.Head.Hash()) {
 		if speculativeRollup.r != nil {
-<<<<<<< HEAD
-			log.Log(fmt.Sprintf(">   Agg%d: Recalculate. speculative=r_%s(%d), published=r_%s(%d)",
-				e.node,
-				common3.Str(speculativeRollup.r.Hash()),
-				e.db.Height(speculativeRollup.r),
-				common3.Str(bs.Head.Hash()),
-				e.db.Height(bs.Head)),
-=======
-			common3.Log(fmt.Sprintf(">   Agg%d: Recalculate. speculative=r_%d(%d), published=r_%d(%d)",
+			log.Log(fmt.Sprintf(">   Agg%d: Recalculate. speculative=r_%d(%d), published=r_%d(%d)",
 				common3.ShortAddress(e.node),
 				common3.ShortHash(speculativeRollup.r.Hash()),
 				e.db.HeightRollup(speculativeRollup.r),
 				common3.ShortHash(bs.Head.Hash()),
 				e.db.HeightRollup(bs.Head)),
->>>>>>> 11767df3
 			)
 			e.statsCollector.L2Recalc(e.node)
 		}
